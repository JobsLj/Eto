--- conflicted
+++ resolved
@@ -199,10 +199,7 @@
     </Reference>
     <Reference Include="Microsoft.VisualStudio.Shell.12.0, Version=12.0.0.0, Culture=neutral, PublicKeyToken=b03f5f7f11d50a3a, processorArchitecture=MSIL">
       <SpecificVersion>False</SpecificVersion>
-<<<<<<< HEAD
-=======
-      <Private>False</Private>
->>>>>>> 0b4c173a
+      <Private>False</Private>
     </Reference>
     <Reference Include="Microsoft.VisualStudio.Shell.Interop">
       <Private>False</Private>
@@ -223,8 +220,6 @@
       <Private>False</Private>
     </Reference>
     <Reference Include="Microsoft.VisualStudio.TemplateWizardInterface, Version=8.0.0.0, Culture=neutral, PublicKeyToken=b03f5f7f11d50a3a, processorArchitecture=MSIL">
-<<<<<<< HEAD
-=======
       <Private>False</Private>
     </Reference>
     <Reference Include="Microsoft.VisualStudio.Text.Data, Version=12.0.0.0, Culture=neutral, PublicKeyToken=b03f5f7f11d50a3a, processorArchitecture=MSIL">
@@ -237,7 +232,6 @@
       <Private>False</Private>
     </Reference>
     <Reference Include="Microsoft.VisualStudio.Text.UI.Wpf, Version=12.0.0.0, Culture=neutral, PublicKeyToken=b03f5f7f11d50a3a, processorArchitecture=MSIL">
->>>>>>> 0b4c173a
       <Private>False</Private>
     </Reference>
     <Reference Include="Microsoft.VisualStudio.TextManager.Interop">
