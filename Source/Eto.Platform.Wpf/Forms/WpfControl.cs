using System;
using System.Collections.Generic;
using System.Linq;
using System.Text;
using Eto.Forms;
using Eto.Drawing;
using Eto.Platform.Wpf.Drawing;
using swm = System.Windows.Media;

namespace Eto.Platform.Wpf.Forms
{
	public class WpfControl<T, W> : WpfFrameworkElement<T, W>, IControl
		where T : System.Windows.Controls.Control
		where W: Control
	{
		Font font;

		public override Color BackgroundColor
		{
			get
			{
				var brush = Control.Background as swm.SolidColorBrush;
                if (brush != null) return brush.Color.ToEto ();
                else return Colors.Black;
			}
			set
			{
<<<<<<< HEAD
				Control.Background = Brushes.Cached(value, this.Generator).ControlObject as swm.Brush;
=======
				Control.Background = new swm.SolidColorBrush (value.ToWpf ());
>>>>>>> 00d00185
            }
		}

		public Font Font
		{
			get
			{
				if (font == null)
					font = new Font (Widget.Generator, new FontHandler (Widget.Generator, Control));
				return font;
			}
			set
			{
				font = value;
				FontHandler.Apply (Control, font);
			}
		}

	}
}<|MERGE_RESOLUTION|>--- conflicted
+++ resolved
@@ -25,11 +25,7 @@
 			}
 			set
 			{
-<<<<<<< HEAD
-				Control.Background = Brushes.Cached(value, this.Generator).ControlObject as swm.Brush;
-=======
 				Control.Background = new swm.SolidColorBrush (value.ToWpf ());
->>>>>>> 00d00185
             }
 		}
 
