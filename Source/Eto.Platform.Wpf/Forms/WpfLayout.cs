<<<<<<< HEAD
﻿using System;
using System.Collections.Generic;
using System.Linq;
using System.Text;
using Eto.Forms;
using sw = System.Windows;

namespace Eto.Platform.Wpf.Forms
{
	public interface IWpfLayout
	{
		void AutoSize ();
		sw.Size PreferredSize { get; }
	}

	public abstract class WpfLayout<T, W> : WidgetHandler<T, W>, ILayout, IWpfLayout
		where T: System.Windows.FrameworkElement
		where W: Layout
	{
		public abstract sw.Size PreferredSize { get; }

		public virtual void AutoSize ()
		{
		}

		public virtual void OnLoad ()
		{
		}

		public virtual void OnLoadComplete ()
		{
		}

		public virtual void Update ()
		{
		}

		public virtual void OnPreLoad ()
		{
		}

		public virtual void AttachedToContainer ()
		{
		}
	}
}
=======
﻿using System;
using System.Collections.Generic;
using System.Linq;
using System.Text;
using Eto.Forms;
using sw = System.Windows;

namespace Eto.Platform.Wpf.Forms
{
	public interface IWpfLayout
	{
		void AutoSize ();
		sw.Size PreferredSize { get; }
	}

	public abstract class WpfLayout<T, W> : WidgetHandler<T, W>, ILayout, IWpfLayout
		where T: System.Windows.FrameworkElement
		where W: Layout
	{
		public abstract sw.Size PreferredSize { get; }

		public virtual void AutoSize ()
		{
		}

		public virtual void OnLoad ()
		{
		}

		public virtual void OnLoadComplete ()
		{
		}

		public virtual void Update ()
		{
		}

		public virtual void OnPreLoad ()
		{
		}

		public virtual void AttachedToContainer ()
		{
		}
	}
}
>>>>>>> 46f7b109
<|MERGE_RESOLUTION|>--- conflicted
+++ resolved
@@ -1,95 +1,46 @@
-<<<<<<< HEAD
-﻿using System;
-using System.Collections.Generic;
-using System.Linq;
-using System.Text;
-using Eto.Forms;
-using sw = System.Windows;
-
-namespace Eto.Platform.Wpf.Forms
-{
-	public interface IWpfLayout
-	{
-		void AutoSize ();
-		sw.Size PreferredSize { get; }
-	}
-
-	public abstract class WpfLayout<T, W> : WidgetHandler<T, W>, ILayout, IWpfLayout
-		where T: System.Windows.FrameworkElement
-		where W: Layout
-	{
-		public abstract sw.Size PreferredSize { get; }
-
-		public virtual void AutoSize ()
-		{
-		}
-
-		public virtual void OnLoad ()
-		{
-		}
-
-		public virtual void OnLoadComplete ()
-		{
-		}
-
-		public virtual void Update ()
-		{
-		}
-
-		public virtual void OnPreLoad ()
-		{
-		}
-
-		public virtual void AttachedToContainer ()
-		{
-		}
-	}
-}
-=======
-﻿using System;
-using System.Collections.Generic;
-using System.Linq;
-using System.Text;
-using Eto.Forms;
-using sw = System.Windows;
-
-namespace Eto.Platform.Wpf.Forms
-{
-	public interface IWpfLayout
-	{
-		void AutoSize ();
-		sw.Size PreferredSize { get; }
-	}
-
-	public abstract class WpfLayout<T, W> : WidgetHandler<T, W>, ILayout, IWpfLayout
-		where T: System.Windows.FrameworkElement
-		where W: Layout
-	{
-		public abstract sw.Size PreferredSize { get; }
-
-		public virtual void AutoSize ()
-		{
-		}
-
-		public virtual void OnLoad ()
-		{
-		}
-
-		public virtual void OnLoadComplete ()
-		{
-		}
-
-		public virtual void Update ()
-		{
-		}
-
-		public virtual void OnPreLoad ()
-		{
-		}
-
-		public virtual void AttachedToContainer ()
-		{
-		}
-	}
-}
->>>>>>> 46f7b109
+using System;
+using System.Collections.Generic;
+using System.Linq;
+using System.Text;
+using Eto.Forms;
+using sw = System.Windows;
+
+namespace Eto.Platform.Wpf.Forms
+{
+	public interface IWpfLayout
+	{
+		void AutoSize ();
+		sw.Size PreferredSize { get; }
+	}
+
+	public abstract class WpfLayout<T, W> : WidgetHandler<T, W>, ILayout, IWpfLayout
+		where T: System.Windows.FrameworkElement
+		where W: Layout
+	{
+		public abstract sw.Size PreferredSize { get; }
+
+		public virtual void AutoSize ()
+		{
+		}
+
+		public virtual void OnLoad ()
+		{
+		}
+
+		public virtual void OnLoadComplete ()
+		{
+		}
+
+		public virtual void Update ()
+		{
+		}
+
+		public virtual void OnPreLoad ()
+		{
+		}
+
+		public virtual void AttachedToContainer ()
+		{
+		}
+	}
+}