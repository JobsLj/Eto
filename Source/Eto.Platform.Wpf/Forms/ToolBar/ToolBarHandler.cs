<<<<<<< HEAD
﻿using System;
using System.Collections.Generic;
using System.Linq;
using System.Text;
using swc = System.Windows.Controls;
using swi = System.Windows.Input;
using Eto.Forms;

namespace Eto.Platform.Wpf.Forms
{
	public class ToolBarHandler : WidgetHandler<swc.ToolBar, ToolBar>, IToolBar
	{
		public override swc.ToolBar CreateControl ()
		{
			var control = new swc.ToolBar { IsTabStop = false };
			swi.KeyboardNavigation.SetTabNavigation (control, swi.KeyboardNavigationMode.Continue);
			return control;
		}

		public void AddButton (ToolBarItem button)
		{
			Control.Items.Add (button.ControlObject);
		}

		public void RemoveButton (ToolBarItem button)
		{
			Control.Items.Remove (button.ControlObject);
		}

		public void Clear ()
		{
			Control.Items.Clear ();
		}

		public ToolBarTextAlign TextAlign
		{
			get
			{
				return ToolBarTextAlign.Underneath;
			}
			set
			{
			}
		}

		public ToolBarDock Dock
		{
			get
			{
				return ToolBarDock.Top;
			}
			set
			{
			}
		}
	}
}
=======
﻿using System;
using System.Collections.Generic;
using System.Linq;
using System.Text;
using swc = System.Windows.Controls;
using swi = System.Windows.Input;
using Eto.Forms;

namespace Eto.Platform.Wpf.Forms
{
	public class ToolBarHandler : WidgetHandler<swc.ToolBar, ToolBar>, IToolBar
	{
		public override swc.ToolBar CreateControl ()
		{
			var control = new swc.ToolBar { IsTabStop = false };
			swi.KeyboardNavigation.SetTabNavigation (control, swi.KeyboardNavigationMode.Continue);
			return control;
		}

		public void AddButton (ToolBarItem button)
		{
			Control.Items.Add (button.ControlObject);
		}

		public void RemoveButton (ToolBarItem button)
		{
			Control.Items.Remove (button.ControlObject);
		}

		public void Clear ()
		{
			Control.Items.Clear ();
		}

		public ToolBarTextAlign TextAlign
		{
			get
			{
				return ToolBarTextAlign.Underneath;
			}
			set
			{
			}
		}

		public ToolBarDock Dock
		{
			get
			{
				return ToolBarDock.Top;
			}
			set
			{
			}
		}
	}
}
>>>>>>> 46f7b109
<|MERGE_RESOLUTION|>--- conflicted
+++ resolved
@@ -1,117 +1,57 @@
-<<<<<<< HEAD
-﻿using System;
-using System.Collections.Generic;
-using System.Linq;
-using System.Text;
-using swc = System.Windows.Controls;
-using swi = System.Windows.Input;
-using Eto.Forms;
-
-namespace Eto.Platform.Wpf.Forms
-{
-	public class ToolBarHandler : WidgetHandler<swc.ToolBar, ToolBar>, IToolBar
-	{
-		public override swc.ToolBar CreateControl ()
-		{
-			var control = new swc.ToolBar { IsTabStop = false };
-			swi.KeyboardNavigation.SetTabNavigation (control, swi.KeyboardNavigationMode.Continue);
-			return control;
-		}
-
-		public void AddButton (ToolBarItem button)
-		{
-			Control.Items.Add (button.ControlObject);
-		}
-
-		public void RemoveButton (ToolBarItem button)
-		{
-			Control.Items.Remove (button.ControlObject);
-		}
-
-		public void Clear ()
-		{
-			Control.Items.Clear ();
-		}
-
-		public ToolBarTextAlign TextAlign
-		{
-			get
-			{
-				return ToolBarTextAlign.Underneath;
-			}
-			set
-			{
-			}
-		}
-
-		public ToolBarDock Dock
-		{
-			get
-			{
-				return ToolBarDock.Top;
-			}
-			set
-			{
-			}
-		}
-	}
-}
-=======
-﻿using System;
-using System.Collections.Generic;
-using System.Linq;
-using System.Text;
-using swc = System.Windows.Controls;
-using swi = System.Windows.Input;
-using Eto.Forms;
-
-namespace Eto.Platform.Wpf.Forms
-{
-	public class ToolBarHandler : WidgetHandler<swc.ToolBar, ToolBar>, IToolBar
-	{
-		public override swc.ToolBar CreateControl ()
-		{
-			var control = new swc.ToolBar { IsTabStop = false };
-			swi.KeyboardNavigation.SetTabNavigation (control, swi.KeyboardNavigationMode.Continue);
-			return control;
-		}
-
-		public void AddButton (ToolBarItem button)
-		{
-			Control.Items.Add (button.ControlObject);
-		}
-
-		public void RemoveButton (ToolBarItem button)
-		{
-			Control.Items.Remove (button.ControlObject);
-		}
-
-		public void Clear ()
-		{
-			Control.Items.Clear ();
-		}
-
-		public ToolBarTextAlign TextAlign
-		{
-			get
-			{
-				return ToolBarTextAlign.Underneath;
-			}
-			set
-			{
-			}
-		}
-
-		public ToolBarDock Dock
-		{
-			get
-			{
-				return ToolBarDock.Top;
-			}
-			set
-			{
-			}
-		}
-	}
-}
->>>>>>> 46f7b109
+using System;
+using System.Collections.Generic;
+using System.Linq;
+using System.Text;
+using swc = System.Windows.Controls;
+using swi = System.Windows.Input;
+using Eto.Forms;
+
+namespace Eto.Platform.Wpf.Forms
+{
+	public class ToolBarHandler : WidgetHandler<swc.ToolBar, ToolBar>, IToolBar
+	{
+		public override swc.ToolBar CreateControl ()
+		{
+			var control = new swc.ToolBar { IsTabStop = false };
+			swi.KeyboardNavigation.SetTabNavigation (control, swi.KeyboardNavigationMode.Continue);
+			return control;
+		}
+
+		public void AddButton (ToolBarItem button)
+		{
+			Control.Items.Add (button.ControlObject);
+		}
+
+		public void RemoveButton (ToolBarItem button)
+		{
+			Control.Items.Remove (button.ControlObject);
+		}
+
+		public void Clear ()
+		{
+			Control.Items.Clear ();
+		}
+
+		public ToolBarTextAlign TextAlign
+		{
+			get
+			{
+				return ToolBarTextAlign.Underneath;
+			}
+			set
+			{
+			}
+		}
+
+		public ToolBarDock Dock
+		{
+			get
+			{
+				return ToolBarDock.Top;
+			}
+			set
+			{
+			}
+		}
+	}
+}