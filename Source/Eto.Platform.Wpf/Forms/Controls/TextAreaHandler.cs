--- conflicted
+++ resolved
@@ -1,225 +1,111 @@
-<<<<<<< HEAD
-﻿using System;
-using System.Collections.Generic;
-using System.Linq;
-using System.Text;
-using swc = System.Windows.Controls;
-using sw = System.Windows;
-using Eto.Forms;
-using Eto.Drawing;
-
-namespace Eto.Platform.Wpf.Forms.Controls
-{
-	public class TextAreaHandler : WpfControl<swc.TextBox, TextArea>, ITextArea
-	{
-		int? lastCaretIndex;
-
-		public TextAreaHandler ()
-		{
-			Control = new swc.TextBox {
-				Width = TextArea.DefaultSize.Width,
-				Height = TextArea.DefaultSize.Height,
-				AcceptsReturn = true,
-				AcceptsTab = true,
-				HorizontalScrollBarVisibility = swc.ScrollBarVisibility.Auto,
-				VerticalScrollBarVisibility = swc.ScrollBarVisibility.Auto
-			};
-		}
-
-		public override void AttachEvent (string handler)
-		{
-			switch (handler)
-			{
-			case TextArea.TextChangedEvent:
-				Control.TextChanged += (sender, e) => {
-					Widget.OnTextChanged (EventArgs.Empty);
-				};
-				break;
-			case TextArea.SelectionChangedEvent:
-				Control.SelectionChanged += (sender, e) => {
-					Widget.OnSelectionChanged (EventArgs.Empty);
-				};
-				break;
-			case TextArea.CaretIndexChangedEvent:
-				Control.SelectionChanged += (sender, e) => {
-					var caretIndex = Control.CaretIndex;
-					if (lastCaretIndex != caretIndex)
-					{
-						Widget.OnCaretIndexChanged (EventArgs.Empty);
-						lastCaretIndex = caretIndex;
-					}
-				};
-				break;
-			default:
-				base.AttachEvent (handler);
-				break;
-			}
-		}
-
-		public bool ReadOnly
-		{
-			get { return Control.IsReadOnly; }
-			set {
-				Control.IsReadOnly = value;
-				Control.AcceptsTab = !value;
-				Control.AcceptsReturn = !value;
-			}
-		}
-
-		public void Append (string text, bool scrollToCursor)
-		{
-			Control.AppendText (text);
-			if (scrollToCursor) Control.ScrollToEnd ();
-		}
-
-		public string Text
-		{
-			get	{ return Control.Text; }
-			set	{ Control.Text = value;	}
-		}
-
-		public bool Wrap
-		{
-			get { return Control.TextWrapping == sw.TextWrapping.Wrap; }
-			set	{
-				Control.TextWrapping = value ? sw.TextWrapping.Wrap : sw.TextWrapping.NoWrap;
-			}
-		}
-
-		public string SelectedText
-		{
-			get { return Control.SelectedText; }
-			set { Control.SelectedText = value; }
-		}
-
-		public Range Selection
-		{
-			get { return new Range (Control.SelectionStart, Control.SelectionLength); }
-			set { Control.Select (value.Start, value.Length); }
-		}
-
-		public void SelectAll ()
-		{
-			Control.SelectAll ();
-		}
-
-		public int CaretIndex
-		{
-			get { return Control.CaretIndex; }
-			set { Control.CaretIndex = value; }
-		}
-	}
-}
-=======
-﻿using System;
-using System.Collections.Generic;
-using System.Linq;
-using System.Text;
-using swc = System.Windows.Controls;
-using sw = System.Windows;
-using Eto.Forms;
-using Eto.Drawing;
-
-namespace Eto.Platform.Wpf.Forms.Controls
-{
-	public class TextAreaHandler : WpfControl<swc.TextBox, TextArea>, ITextArea
-	{
-		int? lastCaretIndex;
-
-		public TextAreaHandler ()
-		{
-			Control = new swc.TextBox {
-				Width = TextArea.DefaultSize.Width,
-				Height = TextArea.DefaultSize.Height,
-				AcceptsReturn = true,
-				AcceptsTab = true,
-				HorizontalScrollBarVisibility = swc.ScrollBarVisibility.Auto,
-				VerticalScrollBarVisibility = swc.ScrollBarVisibility.Auto
-			};
-		}
-
-		public override void AttachEvent (string handler)
-		{
-			switch (handler)
-			{
-			case TextArea.TextChangedEvent:
-				Control.TextChanged += (sender, e) => {
-					Widget.OnTextChanged (EventArgs.Empty);
-				};
-				break;
-			case TextArea.SelectionChangedEvent:
-				Control.SelectionChanged += (sender, e) => {
-					Widget.OnSelectionChanged (EventArgs.Empty);
-				};
-				break;
-			case TextArea.CaretIndexChangedEvent:
-				Control.SelectionChanged += (sender, e) => {
-					var caretIndex = Control.CaretIndex;
-					if (lastCaretIndex != caretIndex)
-					{
-						Widget.OnCaretIndexChanged (EventArgs.Empty);
-						lastCaretIndex = caretIndex;
-					}
-				};
-				break;
-			default:
-				base.AttachEvent (handler);
-				break;
-			}
-		}
-
-		public bool ReadOnly
-		{
-			get { return Control.IsReadOnly; }
-			set {
-				Control.IsReadOnly = value;
-				Control.AcceptsTab = !value;
-				Control.AcceptsReturn = !value;
-			}
-		}
-
-		public void Append (string text, bool scrollToCursor)
-		{
-			Control.AppendText (text);
-			if (scrollToCursor) Control.ScrollToEnd ();
-		}
-
-		public string Text
-		{
-			get	{ return Control.Text; }
-			set	{ Control.Text = value;	}
-		}
-
-		public bool Wrap
-		{
-			get { return Control.TextWrapping == sw.TextWrapping.Wrap; }
-			set	{
-				Control.TextWrapping = value ? sw.TextWrapping.Wrap : sw.TextWrapping.NoWrap;
-			}
-		}
-
-		public string SelectedText
-		{
-			get { return Control.SelectedText; }
-			set { Control.SelectedText = value; }
-		}
-
-		public Range Selection
-		{
-			get { return new Range (Control.SelectionStart, Control.SelectionLength); }
-			set { Control.Select (value.Start, value.Length); }
-		}
-
-		public void SelectAll ()
-		{
-			Control.SelectAll ();
-		}
-
-		public int CaretIndex
-		{
-			get { return Control.CaretIndex; }
-			set { Control.CaretIndex = value; }
-		}
-	}
-}
->>>>>>> 46f7b109
+using System;
+using System.Collections.Generic;
+using System.Linq;
+using System.Text;
+using swc = System.Windows.Controls;
+using sw = System.Windows;
+using Eto.Forms;
+using Eto.Drawing;
+
+namespace Eto.Platform.Wpf.Forms.Controls
+{
+	public class TextAreaHandler : WpfControl<swc.TextBox, TextArea>, ITextArea
+	{
+		int? lastCaretIndex;
+
+		public TextAreaHandler ()
+		{
+			Control = new swc.TextBox {
+				Width = TextArea.DefaultSize.Width,
+				Height = TextArea.DefaultSize.Height,
+				AcceptsReturn = true,
+				AcceptsTab = true,
+				HorizontalScrollBarVisibility = swc.ScrollBarVisibility.Auto,
+				VerticalScrollBarVisibility = swc.ScrollBarVisibility.Auto
+			};
+		}
+
+		public override void AttachEvent (string handler)
+		{
+			switch (handler)
+			{
+			case TextArea.TextChangedEvent:
+				Control.TextChanged += (sender, e) => {
+					Widget.OnTextChanged (EventArgs.Empty);
+				};
+				break;
+			case TextArea.SelectionChangedEvent:
+				Control.SelectionChanged += (sender, e) => {
+					Widget.OnSelectionChanged (EventArgs.Empty);
+				};
+				break;
+			case TextArea.CaretIndexChangedEvent:
+				Control.SelectionChanged += (sender, e) => {
+					var caretIndex = Control.CaretIndex;
+					if (lastCaretIndex != caretIndex)
+					{
+						Widget.OnCaretIndexChanged (EventArgs.Empty);
+						lastCaretIndex = caretIndex;
+					}
+				};
+				break;
+			default:
+				base.AttachEvent (handler);
+				break;
+			}
+		}
+
+		public bool ReadOnly
+		{
+			get { return Control.IsReadOnly; }
+			set {
+				Control.IsReadOnly = value;
+				Control.AcceptsTab = !value;
+				Control.AcceptsReturn = !value;
+			}
+		}
+
+		public void Append (string text, bool scrollToCursor)
+		{
+			Control.AppendText (text);
+			if (scrollToCursor) Control.ScrollToEnd ();
+		}
+
+		public string Text
+		{
+			get	{ return Control.Text; }
+			set	{ Control.Text = value;	}
+		}
+
+		public bool Wrap
+		{
+			get { return Control.TextWrapping == sw.TextWrapping.Wrap; }
+			set	{
+				Control.TextWrapping = value ? sw.TextWrapping.Wrap : sw.TextWrapping.NoWrap;
+			}
+		}
+
+		public string SelectedText
+		{
+			get { return Control.SelectedText; }
+			set { Control.SelectedText = value; }
+		}
+
+		public Range Selection
+		{
+			get { return new Range (Control.SelectionStart, Control.SelectionLength); }
+			set { Control.Select (value.Start, value.Length); }
+		}
+
+		public void SelectAll ()
+		{
+			Control.SelectAll ();
+		}
+
+		public int CaretIndex
+		{
+			get { return Control.CaretIndex; }
+			set { Control.CaretIndex = value; }
+		}
+	}
+}