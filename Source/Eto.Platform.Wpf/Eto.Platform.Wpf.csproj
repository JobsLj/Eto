<<<<<<< HEAD
﻿<?xml version="1.0" encoding="utf-8"?>
<Project ToolsVersion="4.0" DefaultTargets="Build" xmlns="http://schemas.microsoft.com/developer/msbuild/2003">
  <PropertyGroup>
    <Configuration Condition=" '$(Configuration)' == '' ">Debug</Configuration>
    <Platform Condition=" '$(Platform)' == '' ">AnyCPU</Platform>
    <ProductVersion>8.0.30703</ProductVersion>
    <SchemaVersion>2.0</SchemaVersion>
    <ProjectGuid>{E3524178-5A24-47C0-B155-92314FE4B2B6}</ProjectGuid>
    <OutputType>Library</OutputType>
    <AppDesignerFolder>Properties</AppDesignerFolder>
    <RootNamespace>Eto.Platform.Wpf</RootNamespace>
    <AssemblyName>Eto.Platform.Wpf</AssemblyName>
    <TargetFrameworkVersion>v4.0</TargetFrameworkVersion>
    <FileAlignment>512</FileAlignment>
  </PropertyGroup>
  <PropertyGroup Condition=" '$(Configuration)|$(Platform)' == 'Debug|AnyCPU' ">
    <DebugSymbols>true</DebugSymbols>
    <DebugType>full</DebugType>
    <Optimize>false</Optimize>
    <OutputPath>..\..\BuildOutput\Debug\</OutputPath>
    <DefineConstants>DEBUG;TRACE</DefineConstants>
    <ErrorReport>prompt</ErrorReport>
    <WarningLevel>4</WarningLevel>
  </PropertyGroup>
  <PropertyGroup Condition=" '$(Configuration)|$(Platform)' == 'Release|AnyCPU' ">
    <DebugType>pdbonly</DebugType>
    <Optimize>true</Optimize>
    <OutputPath>..\..\BuildOutput\Release\</OutputPath>
    <DefineConstants>TRACE</DefineConstants>
    <ErrorReport>prompt</ErrorReport>
    <WarningLevel>4</WarningLevel>
  </PropertyGroup>
  <PropertyGroup Condition="'$(Configuration)|$(Platform)' == 'Debug|x86'">
    <DebugSymbols>true</DebugSymbols>
    <OutputPath>bin\x86\Debug\</OutputPath>
    <DefineConstants>DEBUG;TRACE</DefineConstants>
    <DebugType>full</DebugType>
    <PlatformTarget>x86</PlatformTarget>
    <ErrorReport>prompt</ErrorReport>
    <CodeAnalysisIgnoreBuiltInRuleSets>true</CodeAnalysisIgnoreBuiltInRuleSets>
    <CodeAnalysisIgnoreBuiltInRules>true</CodeAnalysisIgnoreBuiltInRules>
    <CodeAnalysisFailOnMissingRules>false</CodeAnalysisFailOnMissingRules>
  </PropertyGroup>
  <PropertyGroup Condition="'$(Configuration)|$(Platform)' == 'Release|x86'">
    <OutputPath>bin\x86\Release\</OutputPath>
    <DefineConstants>TRACE</DefineConstants>
    <Optimize>true</Optimize>
    <DebugType>pdbonly</DebugType>
    <PlatformTarget>x86</PlatformTarget>
    <ErrorReport>prompt</ErrorReport>
    <CodeAnalysisIgnoreBuiltInRuleSets>false</CodeAnalysisIgnoreBuiltInRuleSets>
    <CodeAnalysisIgnoreBuiltInRules>false</CodeAnalysisIgnoreBuiltInRules>
    <CodeAnalysisFailOnMissingRules>false</CodeAnalysisFailOnMissingRules>
  </PropertyGroup>
  <PropertyGroup>
    <SignAssembly>false</SignAssembly>
  </PropertyGroup>
  <ItemGroup>
    <Reference Include="ColorPicker">
      <HintPath>..\..\Libraries\WPFColorPicker\ColorPicker.dll</HintPath>
      <Private>False</Private>
    </Reference>
    <Reference Include="PresentationCore" />
    <Reference Include="PresentationFramework" />
    <Reference Include="System" />
    <Reference Include="System.Core" />
    <Reference Include="System.Windows.Forms" />
    <Reference Include="System.Xaml" />
    <Reference Include="System.Xml.Linq" />
    <Reference Include="System.Data.DataSetExtensions" />
    <Reference Include="Microsoft.CSharp" />
    <Reference Include="System.Data" />
    <Reference Include="System.Xml" />
    <Reference Include="UIAutomationProvider" />
    <Reference Include="WindowsBase" />
    <Reference Include="WindowsFormsIntegration" />
    <Reference Include="WPFToolkit.Extended">
      <HintPath>..\..\Libraries\WPFToolkit.Extended\WPFToolkit.Extended.dll</HintPath>
      <Private>False</Private>
    </Reference>
  </ItemGroup>
  <ItemGroup>
    <Compile Include="CustomControls\GlassHelper.cs" />
    <Compile Include="CustomControls\VirtualCanvas\Gestures\AutoScroll.cs" />
    <Compile Include="CustomControls\VirtualCanvas\Gestures\ExponentialAnimation.cs" />
    <Compile Include="CustomControls\VirtualCanvas\Gestures\MapZoom.cs" />
    <Compile Include="CustomControls\VirtualCanvas\Gestures\Pan.cs" />
    <Compile Include="CustomControls\VirtualCanvas\Gestures\RectangleSelectionGesture.cs" />
    <Compile Include="CustomControls\VirtualCanvas\Gestures\SelectionRectVisual.cs" />
    <Compile Include="CustomControls\VirtualCanvas\PerfTimer.cs" />
    <Compile Include="CustomControls\VirtualCanvas\QuadTree.cs" />
    <Compile Include="CustomControls\VirtualCanvas\VirtualCanvas.cs" />
    <Compile Include="Drawing\BitmapHandler.cs" />
    <Compile Include="Drawing\FontHandler.cs" />
    <Compile Include="Drawing\GraphicsHandler.cs" />
    <Compile Include="Drawing\GraphicsPathHandler.cs" />
    <Compile Include="Drawing\IconHandler.cs" />
    <Compile Include="Drawing\IndexedBitmapHandler.cs" />
    <Compile Include="EtoEnvironmentHandler.cs" />
    <Compile Include="Forms\ApplicationHandler.cs" />
    <Compile Include="Forms\ColorDialogHandler.cs" />
    <Compile Include="Forms\Controls\ButtonHandler.cs" />
    <Compile Include="Forms\Controls\CellHandler.cs" />
    <Compile Include="Forms\Controls\CheckBoxHandler.cs" />
    <Compile Include="Forms\Controls\ComboBoxCellHandler.cs" />
    <Compile Include="Forms\Controls\ComboBoxHandler.cs" />
    <Compile Include="Forms\Controls\DateTimePickerHandler.cs" />
    <Compile Include="Forms\Controls\DrawableHandler.cs" />
    <Compile Include="Forms\Controls\GridColumnHandler.cs" />
    <Compile Include="Forms\Controls\GridViewHandler.cs" />
    <Compile Include="Forms\Controls\GroupBoxHandler.cs" />
    <Compile Include="Forms\Controls\ImageCellHandler.cs" />
    <Compile Include="Forms\Controls\ImageViewHandler.cs" />
    <Compile Include="Forms\Controls\LabelHandler.cs" />
    <Compile Include="Forms\Controls\ListBoxHandler.cs" />
    <Compile Include="Forms\Controls\NumericUpDownHandler.cs" />
    <Compile Include="Forms\Controls\PanelHandler.cs" />
    <Compile Include="Forms\Controls\PasswordBoxHandler.cs" />
    <Compile Include="Forms\Controls\RadioButtonHandler.cs" />
    <Compile Include="Forms\Controls\ScrollableHandler.cs" />
    <Compile Include="Forms\Controls\SliderHandler.cs" />
    <Compile Include="Forms\Controls\SplitterHandler.cs" />
    <Compile Include="Forms\Controls\TabControlHandler.cs" />
    <Compile Include="Forms\Controls\TabPageHandler.cs" />
    <Compile Include="Forms\Controls\TextAreaHandler.cs" />
    <Compile Include="Forms\Controls\TextBoxHandler.cs" />
    <Compile Include="Forms\Controls\TextCellHandler.cs" />
    <Compile Include="Forms\Controls\TreeViewHandler.cs" />
    <Compile Include="Forms\Controls\WebViewHandler.cs" />
    <Compile Include="Forms\Controls\WpfListItemHelper.cs" />
    <Compile Include="Forms\Controls\WpfTreeItemHelper.cs" />
    <Compile Include="Forms\CursorHandler.cs" />
    <Compile Include="Forms\Menu\CheckMenuItemHandler.cs" />
    <Compile Include="Forms\Menu\RadioMenuItemHandler.cs" />
    <Compile Include="Forms\Menu\WpfMenuItem.cs" />
    <Compile Include="Forms\Menu\SeparatorMenuItemHandler.cs" />
    <Compile Include="Forms\SaveFileDialogHandler.cs" />
    <Compile Include="Forms\SelectFolderDialogHandler.cs" />
    <Compile Include="Forms\ToolBar\CheckToolBarButtonHandler.cs" />
    <Compile Include="Forms\WpfFileDialog.cs" />
    <Compile Include="Forms\WpfCommonDialog.cs" />
    <Compile Include="Forms\DialogHandler.cs" />
    <Compile Include="Forms\Menu\ContextMenuHandler.cs" />
    <Compile Include="Forms\Menu\ImageMenuItemHandler.cs" />
    <Compile Include="Forms\MessageBoxHandler.cs" />
    <Compile Include="Forms\OpenFileDialogHandler.cs" />
    <Compile Include="Forms\PixelLayoutHandler.cs" />
    <Compile Include="Forms\TableLayoutHandler.cs" />
    <Compile Include="Forms\ToolBar\SeparatorToolBarItemHandler.cs" />
    <Compile Include="Forms\ToolBar\ToolBarButtonHandler.cs" />
    <Compile Include="Forms\ToolBar\ToolBarHandler.cs" />
    <Compile Include="Forms\ToolBar\ToolBarItemHandler.cs" />
    <Compile Include="Forms\WpfFrameworkElement.cs" />
    <Compile Include="Forms\DockLayoutHandler.cs" />
    <Compile Include="Forms\WpfLayout.cs" />
    <Compile Include="Forms\WpfPanel.cs" />
    <Compile Include="Forms\FormHandler.cs" />
    <Compile Include="Forms\Menu\MenuBarHandler.cs" />
    <Compile Include="Forms\WpfControl.cs" />
    <Compile Include="Forms\WpfWindow.cs" />
    <Compile Include="Generator.cs" />
    <Compile Include="KeyMap.cs" />
    <Compile Include="Properties\AssemblyInfo.cs" />
    <Compile Include="WpfExtensions.cs" />
  </ItemGroup>
  <ItemGroup>
    <ProjectReference Include="..\Eto\Eto.csproj">
      <Project>{16289D2F-044C-49EF-83E9-9391AFF8FD2B}</Project>
      <Name>Eto</Name>
    </ProjectReference>
  </ItemGroup>
  <ItemGroup>
    <COMReference Include="MSHTML">
      <Guid>{3050F1C5-98B5-11CF-BB82-00AA00BDCE0B}</Guid>
      <VersionMajor>4</VersionMajor>
      <VersionMinor>0</VersionMinor>
      <Lcid>0</Lcid>
      <WrapperTool>primary</WrapperTool>
      <Isolated>False</Isolated>
      <EmbedInteropTypes>True</EmbedInteropTypes>
    </COMReference>
    <COMReference Include="SHDocVw">
      <Guid>{EAB22AC0-30C1-11CF-A7EB-0000C05BAE0B}</Guid>
      <VersionMajor>1</VersionMajor>
      <VersionMinor>1</VersionMinor>
      <Lcid>0</Lcid>
      <WrapperTool>tlbimp</WrapperTool>
      <Isolated>False</Isolated>
      <EmbedInteropTypes>True</EmbedInteropTypes>
    </COMReference>
  </ItemGroup>
  <ItemGroup>
    <EmbeddedResource Include="..\..\Libraries\WPFColorPicker\ColorPicker.dll">
      <Link>CustomControls\Assemblies\ColorPicker.dll</Link>
    </EmbeddedResource>
    <Content Include="..\..\Libraries\WPFToolkit.Extended\WPFToolkit.Extended-License.txt">
      <Link>WPFToolkit.Extended-License.txt</Link>
      <CopyToOutputDirectory>PreserveNewest</CopyToOutputDirectory>
    </Content>
    <EmbeddedResource Include="..\..\Libraries\WPFToolkit.Extended\WPFToolkit.Extended.dll">
      <Link>CustomControls\Assemblies\WPFToolkit.Extended.dll</Link>
    </EmbeddedResource>
  </ItemGroup>
  <ItemGroup />
  <Import Project="$(MSBuildToolsPath)\Microsoft.CSharp.targets" />
=======
﻿<?xml version="1.0" encoding="utf-8"?>
<Project ToolsVersion="4.0" DefaultTargets="Build" xmlns="http://schemas.microsoft.com/developer/msbuild/2003">
  <PropertyGroup>
    <Configuration Condition=" '$(Configuration)' == '' ">Debug</Configuration>
    <Platform Condition=" '$(Platform)' == '' ">AnyCPU</Platform>
    <ProductVersion>8.0.30703</ProductVersion>
    <SchemaVersion>2.0</SchemaVersion>
    <ProjectGuid>{E3524178-5A24-47C0-B155-92314FE4B2B6}</ProjectGuid>
    <OutputType>Library</OutputType>
    <AppDesignerFolder>Properties</AppDesignerFolder>
    <RootNamespace>Eto.Platform.Wpf</RootNamespace>
    <AssemblyName>Eto.Platform.Wpf</AssemblyName>
    <FileAlignment>512</FileAlignment>
  </PropertyGroup>
  <PropertyGroup Condition=" '$(Configuration)|$(Platform)' == 'Debug|AnyCPU' ">
    <DebugSymbols>true</DebugSymbols>
    <DebugType>full</DebugType>
    <Optimize>false</Optimize>
    <OutputPath>..\..\BuildOutput\Debug\</OutputPath>
    <DefineConstants>DEBUG;TRACE</DefineConstants>
    <ErrorReport>prompt</ErrorReport>
    <WarningLevel>4</WarningLevel>
  </PropertyGroup>
  <PropertyGroup Condition=" '$(Configuration)|$(Platform)' == 'Release|AnyCPU' ">
    <DebugType>pdbonly</DebugType>
    <Optimize>true</Optimize>
    <OutputPath>..\..\BuildOutput\Release\</OutputPath>
    <DefineConstants>TRACE</DefineConstants>
    <ErrorReport>prompt</ErrorReport>
    <WarningLevel>4</WarningLevel>
  </PropertyGroup>
  <ItemGroup>
    <Reference Include="ColorPicker">
      <HintPath>..\..\Libraries\WPFColorPicker\ColorPicker.dll</HintPath>
      <Private>False</Private>
    </Reference>
    <Reference Include="PresentationCore" />
    <Reference Include="PresentationFramework" />
    <Reference Include="System" />
    <Reference Include="System.Core" />
    <Reference Include="System.Windows.Forms" />
    <Reference Include="System.Xaml" />
    <Reference Include="System.Xml.Linq" />
    <Reference Include="System.Data.DataSetExtensions" />
    <Reference Include="Microsoft.CSharp" />
    <Reference Include="System.Data" />
    <Reference Include="System.Xml" />
    <Reference Include="UIAutomationProvider" />
    <Reference Include="WindowsBase" />
    <Reference Include="WindowsFormsIntegration" />
    <Reference Include="WPFToolkit.Extended">
      <HintPath>..\..\Libraries\WPFToolkit.Extended\WPFToolkit.Extended.dll</HintPath>
      <Private>False</Private>
    </Reference>
  </ItemGroup>
  <ItemGroup>
    <Compile Include="..\Eto.Platform.Windows\CustomControls\TreeController.cs">
      <Link>CustomControls\TreeGridView\TreeController.cs</Link>
    </Compile>
    <Compile Include="CustomControls\GlassHelper.cs" />
    <Compile Include="CustomControls\HttpServer.cs" />
    <Compile Include="CustomControls\TreeGridView\TreeToggleButton.cs" />
    <Compile Include="CustomControls\VirtualCanvas\Gestures\AutoScroll.cs" />
    <Compile Include="CustomControls\VirtualCanvas\Gestures\ExponentialAnimation.cs" />
    <Compile Include="CustomControls\VirtualCanvas\Gestures\MapZoom.cs" />
    <Compile Include="CustomControls\VirtualCanvas\Gestures\Pan.cs" />
    <Compile Include="CustomControls\VirtualCanvas\Gestures\RectangleSelectionGesture.cs" />
    <Compile Include="CustomControls\VirtualCanvas\Gestures\SelectionRectVisual.cs" />
    <Compile Include="CustomControls\VirtualCanvas\PerfTimer.cs" />
    <Compile Include="CustomControls\VirtualCanvas\QuadTree.cs" />
    <Compile Include="CustomControls\VirtualCanvas\VirtualCanvas.cs" />
    <Compile Include="Drawing\BitmapHandler.cs" />
    <Compile Include="Drawing\FontHandler.cs" />
    <Compile Include="Drawing\GraphicsHandler.cs" />
    <Compile Include="Drawing\GraphicsPathHandler.cs" />
    <Compile Include="Drawing\IconHandler.cs" />
    <Compile Include="Drawing\IndexedBitmapHandler.cs" />
    <Compile Include="EtoEnvironmentHandler.cs" />
    <Compile Include="Forms\ApplicationHandler.cs" />
    <Compile Include="Forms\Cells\ImageTextCellHandler.cs" />
    <Compile Include="Forms\ColorDialogHandler.cs" />
    <Compile Include="Forms\Controls\ButtonHandler.cs" />
    <Compile Include="Forms\Cells\CellHandler.cs" />
    <Compile Include="Forms\Cells\CheckBoxCellHandler.cs" />
    <Compile Include="Forms\Controls\CheckBoxHandler.cs" />
    <Compile Include="Forms\Cells\ComboBoxCellHandler.cs" />
    <Compile Include="Forms\Controls\ComboBoxHandler.cs" />
    <Compile Include="Forms\Controls\GridHandler.cs" />
    <Compile Include="Forms\Controls\DateTimePickerHandler.cs" />
    <Compile Include="Forms\Controls\DrawableHandler.cs" />
    <Compile Include="Forms\Controls\GridColumnHandler.cs" />
    <Compile Include="Forms\Controls\GridViewHandler.cs" />
    <Compile Include="Forms\Controls\GroupBoxHandler.cs" />
    <Compile Include="Forms\Cells\ImageViewCellHandler.cs" />
    <Compile Include="Forms\Controls\ImageViewHandler.cs" />
    <Compile Include="Forms\Controls\LabelHandler.cs" />
    <Compile Include="Forms\Controls\ListBoxHandler.cs" />
    <Compile Include="Forms\Controls\NumericUpDownHandler.cs" />
    <Compile Include="Forms\Controls\PanelHandler.cs" />
    <Compile Include="Forms\Controls\PasswordBoxHandler.cs" />
    <Compile Include="Forms\Controls\ProgressBarHandler.cs" />
    <Compile Include="Forms\Controls\RadioButtonHandler.cs" />
    <Compile Include="Forms\Controls\ScrollableHandler.cs" />
    <Compile Include="Forms\Controls\SliderHandler.cs" />
    <Compile Include="Forms\Controls\SplitterHandler.cs" />
    <Compile Include="Forms\Controls\TabControlHandler.cs" />
    <Compile Include="Forms\Controls\TabPageHandler.cs" />
    <Compile Include="Forms\Controls\TextAreaHandler.cs" />
    <Compile Include="Forms\Controls\TextBoxHandler.cs" />
    <Compile Include="Forms\Cells\TextBoxCellHandler.cs" />
    <Compile Include="Forms\Controls\TreeGridViewHandler.cs" />
    <Compile Include="Forms\Controls\TreeViewHandler.cs" />
    <Compile Include="Forms\Controls\WebViewHandler.cs" />
    <Compile Include="Forms\Controls\WpfListItemHelper.cs" />
    <Compile Include="Forms\Controls\WpfTreeItemHelper.cs" />
    <Compile Include="Forms\CursorHandler.cs" />
    <Compile Include="Forms\Menu\CheckMenuItemHandler.cs" />
    <Compile Include="Forms\Menu\RadioMenuItemHandler.cs" />
    <Compile Include="Forms\Menu\WpfMenuItem.cs" />
    <Compile Include="Forms\Menu\SeparatorMenuItemHandler.cs" />
    <Compile Include="Forms\SaveFileDialogHandler.cs" />
    <Compile Include="Forms\SelectFolderDialogHandler.cs" />
    <Compile Include="Forms\ToolBar\CheckToolBarButtonHandler.cs" />
    <Compile Include="Forms\UITimerHandler.cs" />
    <Compile Include="Forms\WpfFileDialog.cs" />
    <Compile Include="Forms\WpfCommonDialog.cs" />
    <Compile Include="Forms\DialogHandler.cs" />
    <Compile Include="Forms\Menu\ContextMenuHandler.cs" />
    <Compile Include="Forms\Menu\ImageMenuItemHandler.cs" />
    <Compile Include="Forms\MessageBoxHandler.cs" />
    <Compile Include="Forms\OpenFileDialogHandler.cs" />
    <Compile Include="Forms\PixelLayoutHandler.cs" />
    <Compile Include="Forms\TableLayoutHandler.cs" />
    <Compile Include="Forms\ToolBar\SeparatorToolBarItemHandler.cs" />
    <Compile Include="Forms\ToolBar\ToolBarButtonHandler.cs" />
    <Compile Include="Forms\ToolBar\ToolBarHandler.cs" />
    <Compile Include="Forms\ToolBar\ToolBarItemHandler.cs" />
    <Compile Include="Forms\WpfFrameworkElement.cs" />
    <Compile Include="Forms\DockLayoutHandler.cs" />
    <Compile Include="Forms\WpfLayout.cs" />
    <Compile Include="Forms\WpfPanel.cs" />
    <Compile Include="Forms\FormHandler.cs" />
    <Compile Include="Forms\Menu\MenuBarHandler.cs" />
    <Compile Include="Forms\WpfControl.cs" />
    <Compile Include="Forms\WpfWindow.cs" />
    <Compile Include="Generator.cs" />
    <Compile Include="KeyMap.cs" />
    <Compile Include="Properties\AssemblyInfo.cs" />
    <Compile Include="WpfExtensions.cs" />
  </ItemGroup>
  <ItemGroup>
    <ProjectReference Include="..\Eto\Eto.csproj">
      <Project>{16289D2F-044C-49EF-83E9-9391AFF8FD2B}</Project>
      <Name>Eto</Name>
    </ProjectReference>
  </ItemGroup>
  <ItemGroup>
    <COMReference Include="SHDocVw">
      <Guid>{EAB22AC0-30C1-11CF-A7EB-0000C05BAE0B}</Guid>
      <VersionMajor>1</VersionMajor>
      <VersionMinor>1</VersionMinor>
      <Lcid>0</Lcid>
      <WrapperTool>tlbimp</WrapperTool>
      <Isolated>False</Isolated>
      <EmbedInteropTypes>True</EmbedInteropTypes>
    </COMReference>
  </ItemGroup>
  <ItemGroup>
    <EmbeddedResource Include="..\..\Libraries\WPFColorPicker\ColorPicker.dll">
      <Link>CustomControls\Assemblies\ColorPicker.dll</Link>
    </EmbeddedResource>
    <Content Include="..\..\Libraries\WPFToolkit.Extended\WPFToolkit.Extended-License.txt">
      <Link>WPFToolkit.Extended-License.txt</Link>
      <CopyToOutputDirectory>PreserveNewest</CopyToOutputDirectory>
    </Content>
    <EmbeddedResource Include="..\..\Libraries\WPFToolkit.Extended\WPFToolkit.Extended.dll">
      <Link>CustomControls\Assemblies\WPFToolkit.Extended.dll</Link>
    </EmbeddedResource>
  </ItemGroup>
  <ItemGroup />
  <ItemGroup>
    <Page Include="themes\aero.normalcolor.xaml">
      <Generator>MSBuild:Compile</Generator>
      <SubType>Designer</SubType>
    </Page>
    <Page Include="themes\classic.xaml">
      <Generator>MSBuild:Compile</Generator>
      <SubType>Designer</SubType>
    </Page>
    <Page Include="themes\generic.xaml">
      <Generator>MSBuild:Compile</Generator>
      <SubType>Designer</SubType>
    </Page>
    <Page Include="themes\luna.homestead.xaml">
      <Generator>MSBuild:Compile</Generator>
      <SubType>Designer</SubType>
    </Page>
    <Page Include="themes\luna.metallic.xaml">
      <Generator>MSBuild:Compile</Generator>
      <SubType>Designer</SubType>
    </Page>
    <Page Include="themes\luna.normalcolor.xaml">
      <Generator>MSBuild:Compile</Generator>
      <SubType>Designer</SubType>
    </Page>
  </ItemGroup>
  <Import Project="$(MSBuildToolsPath)\Microsoft.CSharp.targets" />
>>>>>>> b7ce8f22
  <!-- To modify your build process, add your task inside one of the targets below and uncomment it. 
       Other similar extension points exist, see Microsoft.Common.targets.
  <Target Name="BeforeBuild">
  </Target>
  <Target Name="AfterBuild">
  </Target>
  -->
</Project><|MERGE_RESOLUTION|>--- conflicted
+++ resolved
@@ -1,423 +1,215 @@
-<<<<<<< HEAD
-﻿<?xml version="1.0" encoding="utf-8"?>
-<Project ToolsVersion="4.0" DefaultTargets="Build" xmlns="http://schemas.microsoft.com/developer/msbuild/2003">
-  <PropertyGroup>
-    <Configuration Condition=" '$(Configuration)' == '' ">Debug</Configuration>
-    <Platform Condition=" '$(Platform)' == '' ">AnyCPU</Platform>
-    <ProductVersion>8.0.30703</ProductVersion>
-    <SchemaVersion>2.0</SchemaVersion>
-    <ProjectGuid>{E3524178-5A24-47C0-B155-92314FE4B2B6}</ProjectGuid>
-    <OutputType>Library</OutputType>
-    <AppDesignerFolder>Properties</AppDesignerFolder>
-    <RootNamespace>Eto.Platform.Wpf</RootNamespace>
-    <AssemblyName>Eto.Platform.Wpf</AssemblyName>
-    <TargetFrameworkVersion>v4.0</TargetFrameworkVersion>
-    <FileAlignment>512</FileAlignment>
-  </PropertyGroup>
-  <PropertyGroup Condition=" '$(Configuration)|$(Platform)' == 'Debug|AnyCPU' ">
-    <DebugSymbols>true</DebugSymbols>
-    <DebugType>full</DebugType>
-    <Optimize>false</Optimize>
-    <OutputPath>..\..\BuildOutput\Debug\</OutputPath>
-    <DefineConstants>DEBUG;TRACE</DefineConstants>
-    <ErrorReport>prompt</ErrorReport>
-    <WarningLevel>4</WarningLevel>
-  </PropertyGroup>
-  <PropertyGroup Condition=" '$(Configuration)|$(Platform)' == 'Release|AnyCPU' ">
-    <DebugType>pdbonly</DebugType>
-    <Optimize>true</Optimize>
-    <OutputPath>..\..\BuildOutput\Release\</OutputPath>
-    <DefineConstants>TRACE</DefineConstants>
-    <ErrorReport>prompt</ErrorReport>
-    <WarningLevel>4</WarningLevel>
-  </PropertyGroup>
-  <PropertyGroup Condition="'$(Configuration)|$(Platform)' == 'Debug|x86'">
-    <DebugSymbols>true</DebugSymbols>
-    <OutputPath>bin\x86\Debug\</OutputPath>
-    <DefineConstants>DEBUG;TRACE</DefineConstants>
-    <DebugType>full</DebugType>
-    <PlatformTarget>x86</PlatformTarget>
-    <ErrorReport>prompt</ErrorReport>
-    <CodeAnalysisIgnoreBuiltInRuleSets>true</CodeAnalysisIgnoreBuiltInRuleSets>
-    <CodeAnalysisIgnoreBuiltInRules>true</CodeAnalysisIgnoreBuiltInRules>
-    <CodeAnalysisFailOnMissingRules>false</CodeAnalysisFailOnMissingRules>
-  </PropertyGroup>
-  <PropertyGroup Condition="'$(Configuration)|$(Platform)' == 'Release|x86'">
-    <OutputPath>bin\x86\Release\</OutputPath>
-    <DefineConstants>TRACE</DefineConstants>
-    <Optimize>true</Optimize>
-    <DebugType>pdbonly</DebugType>
-    <PlatformTarget>x86</PlatformTarget>
-    <ErrorReport>prompt</ErrorReport>
-    <CodeAnalysisIgnoreBuiltInRuleSets>false</CodeAnalysisIgnoreBuiltInRuleSets>
-    <CodeAnalysisIgnoreBuiltInRules>false</CodeAnalysisIgnoreBuiltInRules>
-    <CodeAnalysisFailOnMissingRules>false</CodeAnalysisFailOnMissingRules>
-  </PropertyGroup>
-  <PropertyGroup>
-    <SignAssembly>false</SignAssembly>
-  </PropertyGroup>
-  <ItemGroup>
-    <Reference Include="ColorPicker">
-      <HintPath>..\..\Libraries\WPFColorPicker\ColorPicker.dll</HintPath>
-      <Private>False</Private>
-    </Reference>
-    <Reference Include="PresentationCore" />
-    <Reference Include="PresentationFramework" />
-    <Reference Include="System" />
-    <Reference Include="System.Core" />
-    <Reference Include="System.Windows.Forms" />
-    <Reference Include="System.Xaml" />
-    <Reference Include="System.Xml.Linq" />
-    <Reference Include="System.Data.DataSetExtensions" />
-    <Reference Include="Microsoft.CSharp" />
-    <Reference Include="System.Data" />
-    <Reference Include="System.Xml" />
-    <Reference Include="UIAutomationProvider" />
-    <Reference Include="WindowsBase" />
-    <Reference Include="WindowsFormsIntegration" />
-    <Reference Include="WPFToolkit.Extended">
-      <HintPath>..\..\Libraries\WPFToolkit.Extended\WPFToolkit.Extended.dll</HintPath>
-      <Private>False</Private>
-    </Reference>
-  </ItemGroup>
-  <ItemGroup>
-    <Compile Include="CustomControls\GlassHelper.cs" />
-    <Compile Include="CustomControls\VirtualCanvas\Gestures\AutoScroll.cs" />
-    <Compile Include="CustomControls\VirtualCanvas\Gestures\ExponentialAnimation.cs" />
-    <Compile Include="CustomControls\VirtualCanvas\Gestures\MapZoom.cs" />
-    <Compile Include="CustomControls\VirtualCanvas\Gestures\Pan.cs" />
-    <Compile Include="CustomControls\VirtualCanvas\Gestures\RectangleSelectionGesture.cs" />
-    <Compile Include="CustomControls\VirtualCanvas\Gestures\SelectionRectVisual.cs" />
-    <Compile Include="CustomControls\VirtualCanvas\PerfTimer.cs" />
-    <Compile Include="CustomControls\VirtualCanvas\QuadTree.cs" />
-    <Compile Include="CustomControls\VirtualCanvas\VirtualCanvas.cs" />
-    <Compile Include="Drawing\BitmapHandler.cs" />
-    <Compile Include="Drawing\FontHandler.cs" />
-    <Compile Include="Drawing\GraphicsHandler.cs" />
-    <Compile Include="Drawing\GraphicsPathHandler.cs" />
-    <Compile Include="Drawing\IconHandler.cs" />
-    <Compile Include="Drawing\IndexedBitmapHandler.cs" />
-    <Compile Include="EtoEnvironmentHandler.cs" />
-    <Compile Include="Forms\ApplicationHandler.cs" />
-    <Compile Include="Forms\ColorDialogHandler.cs" />
-    <Compile Include="Forms\Controls\ButtonHandler.cs" />
-    <Compile Include="Forms\Controls\CellHandler.cs" />
-    <Compile Include="Forms\Controls\CheckBoxHandler.cs" />
-    <Compile Include="Forms\Controls\ComboBoxCellHandler.cs" />
-    <Compile Include="Forms\Controls\ComboBoxHandler.cs" />
-    <Compile Include="Forms\Controls\DateTimePickerHandler.cs" />
-    <Compile Include="Forms\Controls\DrawableHandler.cs" />
-    <Compile Include="Forms\Controls\GridColumnHandler.cs" />
-    <Compile Include="Forms\Controls\GridViewHandler.cs" />
-    <Compile Include="Forms\Controls\GroupBoxHandler.cs" />
-    <Compile Include="Forms\Controls\ImageCellHandler.cs" />
-    <Compile Include="Forms\Controls\ImageViewHandler.cs" />
-    <Compile Include="Forms\Controls\LabelHandler.cs" />
-    <Compile Include="Forms\Controls\ListBoxHandler.cs" />
-    <Compile Include="Forms\Controls\NumericUpDownHandler.cs" />
-    <Compile Include="Forms\Controls\PanelHandler.cs" />
-    <Compile Include="Forms\Controls\PasswordBoxHandler.cs" />
-    <Compile Include="Forms\Controls\RadioButtonHandler.cs" />
-    <Compile Include="Forms\Controls\ScrollableHandler.cs" />
-    <Compile Include="Forms\Controls\SliderHandler.cs" />
-    <Compile Include="Forms\Controls\SplitterHandler.cs" />
-    <Compile Include="Forms\Controls\TabControlHandler.cs" />
-    <Compile Include="Forms\Controls\TabPageHandler.cs" />
-    <Compile Include="Forms\Controls\TextAreaHandler.cs" />
-    <Compile Include="Forms\Controls\TextBoxHandler.cs" />
-    <Compile Include="Forms\Controls\TextCellHandler.cs" />
-    <Compile Include="Forms\Controls\TreeViewHandler.cs" />
-    <Compile Include="Forms\Controls\WebViewHandler.cs" />
-    <Compile Include="Forms\Controls\WpfListItemHelper.cs" />
-    <Compile Include="Forms\Controls\WpfTreeItemHelper.cs" />
-    <Compile Include="Forms\CursorHandler.cs" />
-    <Compile Include="Forms\Menu\CheckMenuItemHandler.cs" />
-    <Compile Include="Forms\Menu\RadioMenuItemHandler.cs" />
-    <Compile Include="Forms\Menu\WpfMenuItem.cs" />
-    <Compile Include="Forms\Menu\SeparatorMenuItemHandler.cs" />
-    <Compile Include="Forms\SaveFileDialogHandler.cs" />
-    <Compile Include="Forms\SelectFolderDialogHandler.cs" />
-    <Compile Include="Forms\ToolBar\CheckToolBarButtonHandler.cs" />
-    <Compile Include="Forms\WpfFileDialog.cs" />
-    <Compile Include="Forms\WpfCommonDialog.cs" />
-    <Compile Include="Forms\DialogHandler.cs" />
-    <Compile Include="Forms\Menu\ContextMenuHandler.cs" />
-    <Compile Include="Forms\Menu\ImageMenuItemHandler.cs" />
-    <Compile Include="Forms\MessageBoxHandler.cs" />
-    <Compile Include="Forms\OpenFileDialogHandler.cs" />
-    <Compile Include="Forms\PixelLayoutHandler.cs" />
-    <Compile Include="Forms\TableLayoutHandler.cs" />
-    <Compile Include="Forms\ToolBar\SeparatorToolBarItemHandler.cs" />
-    <Compile Include="Forms\ToolBar\ToolBarButtonHandler.cs" />
-    <Compile Include="Forms\ToolBar\ToolBarHandler.cs" />
-    <Compile Include="Forms\ToolBar\ToolBarItemHandler.cs" />
-    <Compile Include="Forms\WpfFrameworkElement.cs" />
-    <Compile Include="Forms\DockLayoutHandler.cs" />
-    <Compile Include="Forms\WpfLayout.cs" />
-    <Compile Include="Forms\WpfPanel.cs" />
-    <Compile Include="Forms\FormHandler.cs" />
-    <Compile Include="Forms\Menu\MenuBarHandler.cs" />
-    <Compile Include="Forms\WpfControl.cs" />
-    <Compile Include="Forms\WpfWindow.cs" />
-    <Compile Include="Generator.cs" />
-    <Compile Include="KeyMap.cs" />
-    <Compile Include="Properties\AssemblyInfo.cs" />
-    <Compile Include="WpfExtensions.cs" />
-  </ItemGroup>
-  <ItemGroup>
-    <ProjectReference Include="..\Eto\Eto.csproj">
-      <Project>{16289D2F-044C-49EF-83E9-9391AFF8FD2B}</Project>
-      <Name>Eto</Name>
-    </ProjectReference>
-  </ItemGroup>
-  <ItemGroup>
-    <COMReference Include="MSHTML">
-      <Guid>{3050F1C5-98B5-11CF-BB82-00AA00BDCE0B}</Guid>
-      <VersionMajor>4</VersionMajor>
-      <VersionMinor>0</VersionMinor>
-      <Lcid>0</Lcid>
-      <WrapperTool>primary</WrapperTool>
-      <Isolated>False</Isolated>
-      <EmbedInteropTypes>True</EmbedInteropTypes>
-    </COMReference>
-    <COMReference Include="SHDocVw">
-      <Guid>{EAB22AC0-30C1-11CF-A7EB-0000C05BAE0B}</Guid>
-      <VersionMajor>1</VersionMajor>
-      <VersionMinor>1</VersionMinor>
-      <Lcid>0</Lcid>
-      <WrapperTool>tlbimp</WrapperTool>
-      <Isolated>False</Isolated>
-      <EmbedInteropTypes>True</EmbedInteropTypes>
-    </COMReference>
-  </ItemGroup>
-  <ItemGroup>
-    <EmbeddedResource Include="..\..\Libraries\WPFColorPicker\ColorPicker.dll">
-      <Link>CustomControls\Assemblies\ColorPicker.dll</Link>
-    </EmbeddedResource>
-    <Content Include="..\..\Libraries\WPFToolkit.Extended\WPFToolkit.Extended-License.txt">
-      <Link>WPFToolkit.Extended-License.txt</Link>
-      <CopyToOutputDirectory>PreserveNewest</CopyToOutputDirectory>
-    </Content>
-    <EmbeddedResource Include="..\..\Libraries\WPFToolkit.Extended\WPFToolkit.Extended.dll">
-      <Link>CustomControls\Assemblies\WPFToolkit.Extended.dll</Link>
-    </EmbeddedResource>
-  </ItemGroup>
-  <ItemGroup />
-  <Import Project="$(MSBuildToolsPath)\Microsoft.CSharp.targets" />
-=======
-﻿<?xml version="1.0" encoding="utf-8"?>
-<Project ToolsVersion="4.0" DefaultTargets="Build" xmlns="http://schemas.microsoft.com/developer/msbuild/2003">
-  <PropertyGroup>
-    <Configuration Condition=" '$(Configuration)' == '' ">Debug</Configuration>
-    <Platform Condition=" '$(Platform)' == '' ">AnyCPU</Platform>
-    <ProductVersion>8.0.30703</ProductVersion>
-    <SchemaVersion>2.0</SchemaVersion>
-    <ProjectGuid>{E3524178-5A24-47C0-B155-92314FE4B2B6}</ProjectGuid>
-    <OutputType>Library</OutputType>
-    <AppDesignerFolder>Properties</AppDesignerFolder>
-    <RootNamespace>Eto.Platform.Wpf</RootNamespace>
-    <AssemblyName>Eto.Platform.Wpf</AssemblyName>
-    <FileAlignment>512</FileAlignment>
-  </PropertyGroup>
-  <PropertyGroup Condition=" '$(Configuration)|$(Platform)' == 'Debug|AnyCPU' ">
-    <DebugSymbols>true</DebugSymbols>
-    <DebugType>full</DebugType>
-    <Optimize>false</Optimize>
-    <OutputPath>..\..\BuildOutput\Debug\</OutputPath>
-    <DefineConstants>DEBUG;TRACE</DefineConstants>
-    <ErrorReport>prompt</ErrorReport>
-    <WarningLevel>4</WarningLevel>
-  </PropertyGroup>
-  <PropertyGroup Condition=" '$(Configuration)|$(Platform)' == 'Release|AnyCPU' ">
-    <DebugType>pdbonly</DebugType>
-    <Optimize>true</Optimize>
-    <OutputPath>..\..\BuildOutput\Release\</OutputPath>
-    <DefineConstants>TRACE</DefineConstants>
-    <ErrorReport>prompt</ErrorReport>
-    <WarningLevel>4</WarningLevel>
-  </PropertyGroup>
-  <ItemGroup>
-    <Reference Include="ColorPicker">
-      <HintPath>..\..\Libraries\WPFColorPicker\ColorPicker.dll</HintPath>
-      <Private>False</Private>
-    </Reference>
-    <Reference Include="PresentationCore" />
-    <Reference Include="PresentationFramework" />
-    <Reference Include="System" />
-    <Reference Include="System.Core" />
-    <Reference Include="System.Windows.Forms" />
-    <Reference Include="System.Xaml" />
-    <Reference Include="System.Xml.Linq" />
-    <Reference Include="System.Data.DataSetExtensions" />
-    <Reference Include="Microsoft.CSharp" />
-    <Reference Include="System.Data" />
-    <Reference Include="System.Xml" />
-    <Reference Include="UIAutomationProvider" />
-    <Reference Include="WindowsBase" />
-    <Reference Include="WindowsFormsIntegration" />
-    <Reference Include="WPFToolkit.Extended">
-      <HintPath>..\..\Libraries\WPFToolkit.Extended\WPFToolkit.Extended.dll</HintPath>
-      <Private>False</Private>
-    </Reference>
-  </ItemGroup>
-  <ItemGroup>
-    <Compile Include="..\Eto.Platform.Windows\CustomControls\TreeController.cs">
-      <Link>CustomControls\TreeGridView\TreeController.cs</Link>
-    </Compile>
-    <Compile Include="CustomControls\GlassHelper.cs" />
-    <Compile Include="CustomControls\HttpServer.cs" />
-    <Compile Include="CustomControls\TreeGridView\TreeToggleButton.cs" />
-    <Compile Include="CustomControls\VirtualCanvas\Gestures\AutoScroll.cs" />
-    <Compile Include="CustomControls\VirtualCanvas\Gestures\ExponentialAnimation.cs" />
-    <Compile Include="CustomControls\VirtualCanvas\Gestures\MapZoom.cs" />
-    <Compile Include="CustomControls\VirtualCanvas\Gestures\Pan.cs" />
-    <Compile Include="CustomControls\VirtualCanvas\Gestures\RectangleSelectionGesture.cs" />
-    <Compile Include="CustomControls\VirtualCanvas\Gestures\SelectionRectVisual.cs" />
-    <Compile Include="CustomControls\VirtualCanvas\PerfTimer.cs" />
-    <Compile Include="CustomControls\VirtualCanvas\QuadTree.cs" />
-    <Compile Include="CustomControls\VirtualCanvas\VirtualCanvas.cs" />
-    <Compile Include="Drawing\BitmapHandler.cs" />
-    <Compile Include="Drawing\FontHandler.cs" />
-    <Compile Include="Drawing\GraphicsHandler.cs" />
-    <Compile Include="Drawing\GraphicsPathHandler.cs" />
-    <Compile Include="Drawing\IconHandler.cs" />
-    <Compile Include="Drawing\IndexedBitmapHandler.cs" />
-    <Compile Include="EtoEnvironmentHandler.cs" />
-    <Compile Include="Forms\ApplicationHandler.cs" />
-    <Compile Include="Forms\Cells\ImageTextCellHandler.cs" />
-    <Compile Include="Forms\ColorDialogHandler.cs" />
-    <Compile Include="Forms\Controls\ButtonHandler.cs" />
-    <Compile Include="Forms\Cells\CellHandler.cs" />
-    <Compile Include="Forms\Cells\CheckBoxCellHandler.cs" />
-    <Compile Include="Forms\Controls\CheckBoxHandler.cs" />
-    <Compile Include="Forms\Cells\ComboBoxCellHandler.cs" />
-    <Compile Include="Forms\Controls\ComboBoxHandler.cs" />
-    <Compile Include="Forms\Controls\GridHandler.cs" />
-    <Compile Include="Forms\Controls\DateTimePickerHandler.cs" />
-    <Compile Include="Forms\Controls\DrawableHandler.cs" />
-    <Compile Include="Forms\Controls\GridColumnHandler.cs" />
-    <Compile Include="Forms\Controls\GridViewHandler.cs" />
-    <Compile Include="Forms\Controls\GroupBoxHandler.cs" />
-    <Compile Include="Forms\Cells\ImageViewCellHandler.cs" />
-    <Compile Include="Forms\Controls\ImageViewHandler.cs" />
-    <Compile Include="Forms\Controls\LabelHandler.cs" />
-    <Compile Include="Forms\Controls\ListBoxHandler.cs" />
-    <Compile Include="Forms\Controls\NumericUpDownHandler.cs" />
-    <Compile Include="Forms\Controls\PanelHandler.cs" />
-    <Compile Include="Forms\Controls\PasswordBoxHandler.cs" />
-    <Compile Include="Forms\Controls\ProgressBarHandler.cs" />
-    <Compile Include="Forms\Controls\RadioButtonHandler.cs" />
-    <Compile Include="Forms\Controls\ScrollableHandler.cs" />
-    <Compile Include="Forms\Controls\SliderHandler.cs" />
-    <Compile Include="Forms\Controls\SplitterHandler.cs" />
-    <Compile Include="Forms\Controls\TabControlHandler.cs" />
-    <Compile Include="Forms\Controls\TabPageHandler.cs" />
-    <Compile Include="Forms\Controls\TextAreaHandler.cs" />
-    <Compile Include="Forms\Controls\TextBoxHandler.cs" />
-    <Compile Include="Forms\Cells\TextBoxCellHandler.cs" />
-    <Compile Include="Forms\Controls\TreeGridViewHandler.cs" />
-    <Compile Include="Forms\Controls\TreeViewHandler.cs" />
-    <Compile Include="Forms\Controls\WebViewHandler.cs" />
-    <Compile Include="Forms\Controls\WpfListItemHelper.cs" />
-    <Compile Include="Forms\Controls\WpfTreeItemHelper.cs" />
-    <Compile Include="Forms\CursorHandler.cs" />
-    <Compile Include="Forms\Menu\CheckMenuItemHandler.cs" />
-    <Compile Include="Forms\Menu\RadioMenuItemHandler.cs" />
-    <Compile Include="Forms\Menu\WpfMenuItem.cs" />
-    <Compile Include="Forms\Menu\SeparatorMenuItemHandler.cs" />
-    <Compile Include="Forms\SaveFileDialogHandler.cs" />
-    <Compile Include="Forms\SelectFolderDialogHandler.cs" />
-    <Compile Include="Forms\ToolBar\CheckToolBarButtonHandler.cs" />
-    <Compile Include="Forms\UITimerHandler.cs" />
-    <Compile Include="Forms\WpfFileDialog.cs" />
-    <Compile Include="Forms\WpfCommonDialog.cs" />
-    <Compile Include="Forms\DialogHandler.cs" />
-    <Compile Include="Forms\Menu\ContextMenuHandler.cs" />
-    <Compile Include="Forms\Menu\ImageMenuItemHandler.cs" />
-    <Compile Include="Forms\MessageBoxHandler.cs" />
-    <Compile Include="Forms\OpenFileDialogHandler.cs" />
-    <Compile Include="Forms\PixelLayoutHandler.cs" />
-    <Compile Include="Forms\TableLayoutHandler.cs" />
-    <Compile Include="Forms\ToolBar\SeparatorToolBarItemHandler.cs" />
-    <Compile Include="Forms\ToolBar\ToolBarButtonHandler.cs" />
-    <Compile Include="Forms\ToolBar\ToolBarHandler.cs" />
-    <Compile Include="Forms\ToolBar\ToolBarItemHandler.cs" />
-    <Compile Include="Forms\WpfFrameworkElement.cs" />
-    <Compile Include="Forms\DockLayoutHandler.cs" />
-    <Compile Include="Forms\WpfLayout.cs" />
-    <Compile Include="Forms\WpfPanel.cs" />
-    <Compile Include="Forms\FormHandler.cs" />
-    <Compile Include="Forms\Menu\MenuBarHandler.cs" />
-    <Compile Include="Forms\WpfControl.cs" />
-    <Compile Include="Forms\WpfWindow.cs" />
-    <Compile Include="Generator.cs" />
-    <Compile Include="KeyMap.cs" />
-    <Compile Include="Properties\AssemblyInfo.cs" />
-    <Compile Include="WpfExtensions.cs" />
-  </ItemGroup>
-  <ItemGroup>
-    <ProjectReference Include="..\Eto\Eto.csproj">
-      <Project>{16289D2F-044C-49EF-83E9-9391AFF8FD2B}</Project>
-      <Name>Eto</Name>
-    </ProjectReference>
-  </ItemGroup>
-  <ItemGroup>
-    <COMReference Include="SHDocVw">
-      <Guid>{EAB22AC0-30C1-11CF-A7EB-0000C05BAE0B}</Guid>
-      <VersionMajor>1</VersionMajor>
-      <VersionMinor>1</VersionMinor>
-      <Lcid>0</Lcid>
-      <WrapperTool>tlbimp</WrapperTool>
-      <Isolated>False</Isolated>
-      <EmbedInteropTypes>True</EmbedInteropTypes>
-    </COMReference>
-  </ItemGroup>
-  <ItemGroup>
-    <EmbeddedResource Include="..\..\Libraries\WPFColorPicker\ColorPicker.dll">
-      <Link>CustomControls\Assemblies\ColorPicker.dll</Link>
-    </EmbeddedResource>
-    <Content Include="..\..\Libraries\WPFToolkit.Extended\WPFToolkit.Extended-License.txt">
-      <Link>WPFToolkit.Extended-License.txt</Link>
-      <CopyToOutputDirectory>PreserveNewest</CopyToOutputDirectory>
-    </Content>
-    <EmbeddedResource Include="..\..\Libraries\WPFToolkit.Extended\WPFToolkit.Extended.dll">
-      <Link>CustomControls\Assemblies\WPFToolkit.Extended.dll</Link>
-    </EmbeddedResource>
-  </ItemGroup>
-  <ItemGroup />
-  <ItemGroup>
-    <Page Include="themes\aero.normalcolor.xaml">
-      <Generator>MSBuild:Compile</Generator>
-      <SubType>Designer</SubType>
-    </Page>
-    <Page Include="themes\classic.xaml">
-      <Generator>MSBuild:Compile</Generator>
-      <SubType>Designer</SubType>
-    </Page>
-    <Page Include="themes\generic.xaml">
-      <Generator>MSBuild:Compile</Generator>
-      <SubType>Designer</SubType>
-    </Page>
-    <Page Include="themes\luna.homestead.xaml">
-      <Generator>MSBuild:Compile</Generator>
-      <SubType>Designer</SubType>
-    </Page>
-    <Page Include="themes\luna.metallic.xaml">
-      <Generator>MSBuild:Compile</Generator>
-      <SubType>Designer</SubType>
-    </Page>
-    <Page Include="themes\luna.normalcolor.xaml">
-      <Generator>MSBuild:Compile</Generator>
-      <SubType>Designer</SubType>
-    </Page>
-  </ItemGroup>
-  <Import Project="$(MSBuildToolsPath)\Microsoft.CSharp.targets" />
->>>>>>> b7ce8f22
+﻿<?xml version="1.0" encoding="utf-8"?>
+<Project ToolsVersion="4.0" DefaultTargets="Build" xmlns="http://schemas.microsoft.com/developer/msbuild/2003">
+  <PropertyGroup>
+    <Configuration Condition=" '$(Configuration)' == '' ">Debug</Configuration>
+    <Platform Condition=" '$(Platform)' == '' ">AnyCPU</Platform>
+    <ProductVersion>8.0.30703</ProductVersion>
+    <SchemaVersion>2.0</SchemaVersion>
+    <ProjectGuid>{E3524178-5A24-47C0-B155-92314FE4B2B6}</ProjectGuid>
+    <OutputType>Library</OutputType>
+    <AppDesignerFolder>Properties</AppDesignerFolder>
+    <RootNamespace>Eto.Platform.Wpf</RootNamespace>
+    <AssemblyName>Eto.Platform.Wpf</AssemblyName>
+    <FileAlignment>512</FileAlignment>
+  </PropertyGroup>
+  <PropertyGroup Condition=" '$(Configuration)|$(Platform)' == 'Debug|AnyCPU' ">
+    <DebugSymbols>true</DebugSymbols>
+    <DebugType>full</DebugType>
+    <Optimize>false</Optimize>
+    <OutputPath>..\..\BuildOutput\Debug\</OutputPath>
+    <DefineConstants>DEBUG;TRACE</DefineConstants>
+    <ErrorReport>prompt</ErrorReport>
+    <WarningLevel>4</WarningLevel>
+  </PropertyGroup>
+  <PropertyGroup Condition=" '$(Configuration)|$(Platform)' == 'Release|AnyCPU' ">
+    <DebugType>pdbonly</DebugType>
+    <Optimize>true</Optimize>
+    <OutputPath>..\..\BuildOutput\Release\</OutputPath>
+    <DefineConstants>TRACE</DefineConstants>
+    <ErrorReport>prompt</ErrorReport>
+    <WarningLevel>4</WarningLevel>
+  </PropertyGroup>
+  <ItemGroup>
+    <Reference Include="ColorPicker">
+      <HintPath>..\..\Libraries\WPFColorPicker\ColorPicker.dll</HintPath>
+      <Private>False</Private>
+    </Reference>
+    <Reference Include="PresentationCore" />
+    <Reference Include="PresentationFramework" />
+    <Reference Include="System" />
+    <Reference Include="System.Core" />
+    <Reference Include="System.Windows.Forms" />
+    <Reference Include="System.Xaml" />
+    <Reference Include="System.Xml.Linq" />
+    <Reference Include="System.Data.DataSetExtensions" />
+    <Reference Include="Microsoft.CSharp" />
+    <Reference Include="System.Data" />
+    <Reference Include="System.Xml" />
+    <Reference Include="UIAutomationProvider" />
+    <Reference Include="WindowsBase" />
+    <Reference Include="WindowsFormsIntegration" />
+    <Reference Include="WPFToolkit.Extended">
+      <HintPath>..\..\Libraries\WPFToolkit.Extended\WPFToolkit.Extended.dll</HintPath>
+      <Private>False</Private>
+    </Reference>
+  </ItemGroup>
+  <ItemGroup>
+    <Compile Include="..\Eto.Platform.Windows\CustomControls\TreeController.cs">
+      <Link>CustomControls\TreeGridView\TreeController.cs</Link>
+    </Compile>
+    <Compile Include="CustomControls\GlassHelper.cs" />
+    <Compile Include="CustomControls\HttpServer.cs" />
+    <Compile Include="CustomControls\TreeGridView\TreeToggleButton.cs" />
+    <Compile Include="CustomControls\VirtualCanvas\Gestures\AutoScroll.cs" />
+    <Compile Include="CustomControls\VirtualCanvas\Gestures\ExponentialAnimation.cs" />
+    <Compile Include="CustomControls\VirtualCanvas\Gestures\MapZoom.cs" />
+    <Compile Include="CustomControls\VirtualCanvas\Gestures\Pan.cs" />
+    <Compile Include="CustomControls\VirtualCanvas\Gestures\RectangleSelectionGesture.cs" />
+    <Compile Include="CustomControls\VirtualCanvas\Gestures\SelectionRectVisual.cs" />
+    <Compile Include="CustomControls\VirtualCanvas\PerfTimer.cs" />
+    <Compile Include="CustomControls\VirtualCanvas\QuadTree.cs" />
+    <Compile Include="CustomControls\VirtualCanvas\VirtualCanvas.cs" />
+    <Compile Include="Drawing\BitmapHandler.cs" />
+    <Compile Include="Drawing\FontHandler.cs" />
+    <Compile Include="Drawing\GraphicsHandler.cs" />
+    <Compile Include="Drawing\GraphicsPathHandler.cs" />
+    <Compile Include="Drawing\IconHandler.cs" />
+    <Compile Include="Drawing\IndexedBitmapHandler.cs" />
+    <Compile Include="EtoEnvironmentHandler.cs" />
+    <Compile Include="Forms\ApplicationHandler.cs" />
+    <Compile Include="Forms\Cells\ImageTextCellHandler.cs" />
+    <Compile Include="Forms\ColorDialogHandler.cs" />
+    <Compile Include="Forms\Controls\ButtonHandler.cs" />
+    <Compile Include="Forms\Cells\CellHandler.cs" />
+    <Compile Include="Forms\Cells\CheckBoxCellHandler.cs" />
+    <Compile Include="Forms\Controls\CheckBoxHandler.cs" />
+    <Compile Include="Forms\Cells\ComboBoxCellHandler.cs" />
+    <Compile Include="Forms\Controls\ComboBoxHandler.cs" />
+    <Compile Include="Forms\Controls\GridHandler.cs" />
+    <Compile Include="Forms\Controls\DateTimePickerHandler.cs" />
+    <Compile Include="Forms\Controls\DrawableHandler.cs" />
+    <Compile Include="Forms\Controls\GridColumnHandler.cs" />
+    <Compile Include="Forms\Controls\GridViewHandler.cs" />
+    <Compile Include="Forms\Controls\GroupBoxHandler.cs" />
+    <Compile Include="Forms\Cells\ImageViewCellHandler.cs" />
+    <Compile Include="Forms\Controls\ImageViewHandler.cs" />
+    <Compile Include="Forms\Controls\LabelHandler.cs" />
+    <Compile Include="Forms\Controls\ListBoxHandler.cs" />
+    <Compile Include="Forms\Controls\NumericUpDownHandler.cs" />
+    <Compile Include="Forms\Controls\PanelHandler.cs" />
+    <Compile Include="Forms\Controls\PasswordBoxHandler.cs" />
+    <Compile Include="Forms\Controls\ProgressBarHandler.cs" />
+    <Compile Include="Forms\Controls\RadioButtonHandler.cs" />
+    <Compile Include="Forms\Controls\ScrollableHandler.cs" />
+    <Compile Include="Forms\Controls\SliderHandler.cs" />
+    <Compile Include="Forms\Controls\SplitterHandler.cs" />
+    <Compile Include="Forms\Controls\TabControlHandler.cs" />
+    <Compile Include="Forms\Controls\TabPageHandler.cs" />
+    <Compile Include="Forms\Controls\TextAreaHandler.cs" />
+    <Compile Include="Forms\Controls\TextBoxHandler.cs" />
+    <Compile Include="Forms\Cells\TextBoxCellHandler.cs" />
+    <Compile Include="Forms\Controls\TreeGridViewHandler.cs" />
+    <Compile Include="Forms\Controls\TreeViewHandler.cs" />
+    <Compile Include="Forms\Controls\WebViewHandler.cs" />
+    <Compile Include="Forms\Controls\WpfListItemHelper.cs" />
+    <Compile Include="Forms\Controls\WpfTreeItemHelper.cs" />
+    <Compile Include="Forms\CursorHandler.cs" />
+    <Compile Include="Forms\Menu\CheckMenuItemHandler.cs" />
+    <Compile Include="Forms\Menu\RadioMenuItemHandler.cs" />
+    <Compile Include="Forms\Menu\WpfMenuItem.cs" />
+    <Compile Include="Forms\Menu\SeparatorMenuItemHandler.cs" />
+    <Compile Include="Forms\SaveFileDialogHandler.cs" />
+    <Compile Include="Forms\SelectFolderDialogHandler.cs" />
+    <Compile Include="Forms\ToolBar\CheckToolBarButtonHandler.cs" />
+    <Compile Include="Forms\UITimerHandler.cs" />
+    <Compile Include="Forms\WpfFileDialog.cs" />
+    <Compile Include="Forms\WpfCommonDialog.cs" />
+    <Compile Include="Forms\DialogHandler.cs" />
+    <Compile Include="Forms\Menu\ContextMenuHandler.cs" />
+    <Compile Include="Forms\Menu\ImageMenuItemHandler.cs" />
+    <Compile Include="Forms\MessageBoxHandler.cs" />
+    <Compile Include="Forms\OpenFileDialogHandler.cs" />
+    <Compile Include="Forms\PixelLayoutHandler.cs" />
+    <Compile Include="Forms\TableLayoutHandler.cs" />
+    <Compile Include="Forms\ToolBar\SeparatorToolBarItemHandler.cs" />
+    <Compile Include="Forms\ToolBar\ToolBarButtonHandler.cs" />
+    <Compile Include="Forms\ToolBar\ToolBarHandler.cs" />
+    <Compile Include="Forms\ToolBar\ToolBarItemHandler.cs" />
+    <Compile Include="Forms\WpfFrameworkElement.cs" />
+    <Compile Include="Forms\DockLayoutHandler.cs" />
+    <Compile Include="Forms\WpfLayout.cs" />
+    <Compile Include="Forms\WpfPanel.cs" />
+    <Compile Include="Forms\FormHandler.cs" />
+    <Compile Include="Forms\Menu\MenuBarHandler.cs" />
+    <Compile Include="Forms\WpfControl.cs" />
+    <Compile Include="Forms\WpfWindow.cs" />
+    <Compile Include="Generator.cs" />
+    <Compile Include="KeyMap.cs" />
+    <Compile Include="Properties\AssemblyInfo.cs" />
+    <Compile Include="WpfExtensions.cs" />
+  </ItemGroup>
+  <ItemGroup>
+    <ProjectReference Include="..\Eto\Eto.csproj">
+      <Project>{16289D2F-044C-49EF-83E9-9391AFF8FD2B}</Project>
+      <Name>Eto</Name>
+    </ProjectReference>
+  </ItemGroup>
+  <ItemGroup>
+    <COMReference Include="SHDocVw">
+      <Guid>{EAB22AC0-30C1-11CF-A7EB-0000C05BAE0B}</Guid>
+      <VersionMajor>1</VersionMajor>
+      <VersionMinor>1</VersionMinor>
+      <Lcid>0</Lcid>
+      <WrapperTool>tlbimp</WrapperTool>
+      <Isolated>False</Isolated>
+      <EmbedInteropTypes>True</EmbedInteropTypes>
+    </COMReference>
+  </ItemGroup>
+  <ItemGroup>
+    <EmbeddedResource Include="..\..\Libraries\WPFColorPicker\ColorPicker.dll">
+      <Link>CustomControls\Assemblies\ColorPicker.dll</Link>
+    </EmbeddedResource>
+    <Content Include="..\..\Libraries\WPFToolkit.Extended\WPFToolkit.Extended-License.txt">
+      <Link>WPFToolkit.Extended-License.txt</Link>
+      <CopyToOutputDirectory>PreserveNewest</CopyToOutputDirectory>
+    </Content>
+    <EmbeddedResource Include="..\..\Libraries\WPFToolkit.Extended\WPFToolkit.Extended.dll">
+      <Link>CustomControls\Assemblies\WPFToolkit.Extended.dll</Link>
+    </EmbeddedResource>
+  </ItemGroup>
+  <ItemGroup />
+  <ItemGroup>
+    <Page Include="themes\aero.normalcolor.xaml">
+      <Generator>MSBuild:Compile</Generator>
+      <SubType>Designer</SubType>
+    </Page>
+    <Page Include="themes\classic.xaml">
+      <Generator>MSBuild:Compile</Generator>
+      <SubType>Designer</SubType>
+    </Page>
+    <Page Include="themes\generic.xaml">
+      <Generator>MSBuild:Compile</Generator>
+      <SubType>Designer</SubType>
+    </Page>
+    <Page Include="themes\luna.homestead.xaml">
+      <Generator>MSBuild:Compile</Generator>
+      <SubType>Designer</SubType>
+    </Page>
+    <Page Include="themes\luna.metallic.xaml">
+      <Generator>MSBuild:Compile</Generator>
+      <SubType>Designer</SubType>
+    </Page>
+    <Page Include="themes\luna.normalcolor.xaml">
+      <Generator>MSBuild:Compile</Generator>
+      <SubType>Designer</SubType>
+    </Page>
+  </ItemGroup>
+  <Import Project="$(MSBuildToolsPath)\Microsoft.CSharp.targets" />
   <!-- To modify your build process, add your task inside one of the targets below and uncomment it. 
        Other similar extension points exist, see Microsoft.Common.targets.
   <Target Name="BeforeBuild">
   </Target>
   <Target Name="AfterBuild">
   </Target>
-  -->
+  -->
 </Project>