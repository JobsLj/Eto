--- conflicted
+++ resolved
@@ -36,7 +36,6 @@
 			}
 		}
 
-<<<<<<< HEAD
 		public int Width
 		{
 			get { return 0;/* TODO */ }
@@ -45,7 +44,8 @@
 		public int Height
 		{
 			get { return 0;/* TODO */ }
-=======
+		}
+
 		public override UIImage GetUIImage ()
 		{
 			return this.Control;
@@ -53,8 +53,6 @@
 
 		public override void DrawImage (GraphicsHandler graphics, Rectangle source, Rectangle destination)
 		{
-			var nsimage = this.Control;
-			var sourceRect = source.ToSDRectangleF (); 
 			//var sourceRect = graphics.Translate(Generator.ConvertF(source), nsimage.Size.Height);
 			SD.RectangleF destRect = graphics.TranslateView (destination.ToSDRectangleF (), false);
 			if (source.TopLeft != Point.Empty || sourceRect.Size != nsimage.Size) {
@@ -92,7 +90,6 @@
 				//Console.WriteLine("drawing full image");	
 				nsimage.Draw (destRect, CGBlendMode.Normal, 1);
 			}
->>>>>>> cff29a2c
 		}
 	}
 }