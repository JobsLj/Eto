<?xml version="1.0" encoding="utf-8"?>
<Project ToolsVersion="4.0" DefaultTargets="Build" xmlns="http://schemas.microsoft.com/developer/msbuild/2003">
  <Import Project="$(MSBuildExtensionsPath)\$(MSBuildToolsVersion)\Microsoft.Common.props" Condition="Exists('$(MSBuildExtensionsPath)\$(MSBuildToolsVersion)\Microsoft.Common.props')" />
  <PropertyGroup>
    <Configuration Condition=" '$(Configuration)' == '' ">Debug</Configuration>
    <Platform Condition=" '$(Platform)' == '' ">x86</Platform>
    <ProductVersion>10.0.0</ProductVersion>
    <SchemaVersion>2.0</SchemaVersion>
    <ProjectGuid>{DD350D2E-149A-4EF1-8AAE-CBA9740B5735}</ProjectGuid>
    <OutputType>WinExe</OutputType>
    <RootNamespace>Eto.Test.Gtk</RootNamespace>
    <AssemblyName>Eto.Test.Gtk</AssemblyName>
    <ApplicationIcon>..\Eto.Test\TestIcon.ico</ApplicationIcon>
  </PropertyGroup>
  <PropertyGroup>
    <FileAlignment>512</FileAlignment>
    <DebugSymbols>True</DebugSymbols>
    <ErrorReport>prompt</ErrorReport>
    <WarningLevel>4</WarningLevel>
    <OutputRoot>..\..\..\..</OutputRoot>
    <LibrariesPath>..\..\..\Libraries</LibrariesPath>
  </PropertyGroup>
  <PropertyGroup Condition="'$(Configuration)|$(Platform)' == 'Debug|x86'">
    <OutputPath>..\..\..\BuildOutput\Debug</OutputPath>
    <DefineConstants>DEBUG;TRACE</DefineConstants>
    <DebugType>full</DebugType>
    <PlatformTarget>x86</PlatformTarget>
<<<<<<< HEAD
    <Optimize>false</Optimize>
=======
    <Optimize>False</Optimize>
    <EnvironmentVariables>
      <EnvironmentVariables>
        <Variable name="MONO_CAIRO_DEBUG_DISPOSE" value="true" />
      </EnvironmentVariables>
    </EnvironmentVariables>
>>>>>>> ed45003a
  </PropertyGroup>
  <PropertyGroup Condition="'$(Configuration)|$(Platform)' == 'Release|x86'">
    <OutputPath>..\..\..\BuildOutput\Release</OutputPath>
    <DefineConstants>TRACE</DefineConstants>
    <Optimize>true</Optimize>
    <DebugType>pdbonly</DebugType>
    <PlatformTarget>x86</PlatformTarget>
  </PropertyGroup>
  <Import Condition="Exists('../../../../Eto.Common.targets')" Project="../../../../Eto.Common.targets" />
  <ItemGroup>
    <Reference Include="System" />
    <Reference Include="System.Core" />
    <Reference Include="System.Xml.Linq" />
    <Reference Include="System.Data.DataSetExtensions" />
    <Reference Include="Microsoft.CSharp" />
    <Reference Include="System.Data" />
    <Reference Include="System.Xml" />
  </ItemGroup>
  <ItemGroup>
    <Compile Include="..\..\GlobalAssemblyInfo.cs">
      <Link>Properties\GlobalAssemblyInfo.cs</Link>
    </Compile>
    <Compile Include="Properties\AssemblyInfo.cs" />
    <Compile Include="Startup.cs" />
  </ItemGroup>
  <ItemGroup>
    <ProjectReference Include="..\..\Eto.Platform.Gtk\Eto.Platform.Gtk.csproj">
      <Project>{1FF7BE58-A6A2-4132-8CAF-AA2EF18122A1}</Project>
      <Name>Eto.Platform.Gtk</Name>
    </ProjectReference>
    <ProjectReference Include="..\Eto.Test\Eto.Test.csproj">
      <Project>{F8F400B8-A2F6-4342-82F6-D6D8B544A7E5}</Project>
      <Name>Eto.Test</Name>
    </ProjectReference>
    <ProjectReference Include="..\..\Eto\Eto.csproj">
      <Project>{16289D2F-044C-49EF-83E9-9391AFF8FD2B}</Project>
      <Name>Eto</Name>
    </ProjectReference>
  </ItemGroup>
  <Import Project="$(MSBuildToolsPath)\Microsoft.CSharp.targets" />
  <!-- To modify your build process, add your task inside one of the targets below and uncomment it. 
       Other similar extension points exist, see Microsoft.Common.targets.
  <Target Name="BeforeBuild">
  </Target>
  <Target Name="AfterBuild">
  </Target>
  -->
</Project><|MERGE_RESOLUTION|>--- conflicted
+++ resolved
@@ -25,16 +25,12 @@
     <DefineConstants>DEBUG;TRACE</DefineConstants>
     <DebugType>full</DebugType>
     <PlatformTarget>x86</PlatformTarget>
-<<<<<<< HEAD
-    <Optimize>false</Optimize>
-=======
     <Optimize>False</Optimize>
     <EnvironmentVariables>
       <EnvironmentVariables>
         <Variable name="MONO_CAIRO_DEBUG_DISPOSE" value="true" />
       </EnvironmentVariables>
     </EnvironmentVariables>
->>>>>>> ed45003a
   </PropertyGroup>
   <PropertyGroup Condition="'$(Configuration)|$(Platform)' == 'Release|x86'">
     <OutputPath>..\..\..\BuildOutput\Release</OutputPath>
