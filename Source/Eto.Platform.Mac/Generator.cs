--- conflicted
+++ resolved
@@ -54,7 +54,6 @@
 			g.Add <ITextBoxCell> (() => new TextBoxCellHandler ());
 			
 			// Forms.Controls
-<<<<<<< HEAD
 			g.Add <IButton> (() => new ButtonHandler ());
 			g.Add <ICheckBox> (() => new CheckBoxHandler ());
 			g.Add <IComboBox> (() => new ComboBoxHandler ());
@@ -81,35 +80,7 @@
 			g.Add <ITreeGridView> (() => new TreeGridViewHandler ());
 			g.Add <ITreeView> (() => new TreeViewHandler ());
 			g.Add <IWebView> (() => new WebViewHandler ());
-=======
-			Add <IButton> (() => new ButtonHandler ());
-			Add <ICheckBox> (() => new CheckBoxHandler ());
-			Add <IComboBox> (() => new ComboBoxHandler ());
-			Add <IDateTimePicker> (() => new DateTimePickerHandler ());
-			Add <IDrawable> (() => new DrawableHandler ());
-			Add <IGridColumn> (() => new GridColumnHandler ());
-			Add <IGridView> (() => new GridViewHandler ());
-			Add <IGroupBox> (() => new GroupBoxHandler ());
-			Add <IImageView> (() => new ImageViewHandler ());
-			Add <ILabel> (() => new LabelHandler ());
-			Add <IListBox> (() => new ListBoxHandler ());
-			Add <INumericUpDown> (() => new NumericUpDownHandler ());
-			Add <IPanel> (() => new PanelHandler ());
-			Add <IPasswordBox> (() => new PasswordBoxHandler ());
-			Add <IProgressBar> (() => new ProgressBarHandler ());
-			Add <IRadioButton> (() => new RadioButtonHandler ());
-			Add <IScrollable> (() => new ScrollableHandler ());
-			Add <ISlider> (() => new SliderHandler ());
-			Add <ISplitter> (() => new SplitterHandler ());
-			Add <ITabControl> (() => new TabControlHandler ());
-			Add <ITabPage> (() => new TabPageHandler ());
-			Add <ITextArea> (() => new TextAreaHandler ());
-			Add <ITextBox> (() => new TextBoxHandler ());
-			Add <ITreeGridView> (() => new TreeGridViewHandler ());
-			Add <ITreeView> (() => new TreeViewHandler ());
-			Add <IWebView> (() => new WebViewHandler ());
 			Add <IScreens> (() => new ScreensHandler ());
->>>>>>> 00d00185
 			
 			// Forms.Menu
 			g.Add <ICheckMenuItem> (() => new CheckMenuItemHandler ());
@@ -158,45 +129,6 @@
 		{
 			return new NSAutoreleasePool ();
 		}
-<<<<<<< HEAD
-        public static RectangleF Convert(System.Drawing.RectangleF rect)
-        {
-            return new RectangleF(rect.X, rect.Y, rect.Width, rect.Height);
-        }
-
-		
-        public static System.Drawing.RectangleF Convert(RectangleF rect)
-        {
-            return new System.Drawing.RectangleF(rect.X, rect.Y, rect.Width, rect.Height);
-        }
-		
-        public static System.Drawing.PointF Convert(PointF point)
-        {
-            return new System.Drawing.PointF(point.X, point.Y);
-        }
-
-        public static PointF Convert(System.Drawing.PointF point)
-        {
-            return new PointF(point.X, point.Y);
-        }
-		
-        internal static SD.PointF[] Convert(PointF[] points)
-        {
-            var result =
-                new SD.PointF[points.Length];
-
-            for (var i = 0;
-                i < points.Length;
-                ++i)
-            {
-                var p = points[i];
-                result[i] =
-                    new SD.PointF(p.X, p.Y);
-            }
-
-            return result;
-        }
-
 #if FIX
 		internal static Matrix Convert(
 	CGAffineTransform t)
@@ -211,7 +143,5 @@
 		}
 
 #endif
-=======
->>>>>>> 00d00185
     }
 }