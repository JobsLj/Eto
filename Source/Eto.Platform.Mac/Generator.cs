using System;
using System.Runtime.InteropServices;
using Eto.Drawing;
using Eto.Forms;
using Eto.IO;
using MonoMac.AppKit;
using Eto.Platform.Mac.Drawing;
using MonoMac.CoreGraphics;
using MonoMac.Foundation;
using Eto.Platform.Mac.IO;
using System.Threading;
using SD = System.Drawing;
using Eto.Platform.Mac.Forms.Controls;
using Eto.Platform.Mac.Forms.Printing;
using Eto.Platform.Mac.Forms;
using Eto.Platform.Mac.Forms.Menu;

namespace Eto.Platform.Mac
{
	public class Generator : Eto.Generator
	{ 	
		public override string ID
		{
			get { return Generators.Mac; }
		}

		public Generator ()
		{
			AddTo(this);
		}


		public static void AddTo(Eto.Generator g)
		{
			// Drawing
<<<<<<< HEAD
			g.Add <IBitmap> (() => new BitmapHandler ());
			g.Add <IFontFamily> (() => new FontFamilyHandler ());
			g.Add <IFont> (() => new FontHandler ());
			g.Add <IFonts> (() => new FontsHandler ());
			g.Add <IGraphics> (() => new GraphicsHandler ());
			g.Add <IGraphicsPath> (() => new GraphicsPathHandler ());
			g.Add <IIcon> (() => new IconHandler ());
			g.Add <IIndexedBitmap> (() => new IndexedBitmapHandler ());
			g.Add <IMatrixHandler> (() => new MatrixHandler ());
			
=======
			Add <IBitmap> (() => new BitmapHandler ());
			Add <IFontFamily> (() => new FontFamilyHandler ());
			Add <IFont> (() => new FontHandler ());
			Add <IFonts> (() => new FontsHandler ());
			Add <IGraphics> (() => new GraphicsHandler ());
			Add <IGraphicsPathHandler> (() => new GraphicsPathHandler ());
			Add <IIcon> (() => new IconHandler ());
			Add <IIndexedBitmap> (() => new IndexedBitmapHandler ());
			Add <IMatrixHandler> (() => new MatrixHandler ());
			Add <IPen> (() => new PenHandler ());
			Add <ISolidBrush> (() => new SolidBrushHandler ());
			Add <ITextureBrush> (() => new TextureBrushHandler ());
			Add<ILinearGradientBrush> (() => new LinearGradientBrushHandler ());

>>>>>>> 96b3b80f
			// Forms.Cells
			g.Add <ICheckBoxCell> (() => new CheckBoxCellHandler ());
			g.Add <IComboBoxCell> (() => new ComboBoxCellHandler ());
			g.Add <IImageTextCell> (() => new ImageTextCellHandler ());
			g.Add <IImageViewCell> (() => new ImageViewCellHandler ());
			g.Add <ITextBoxCell> (() => new TextBoxCellHandler ());
			
			// Forms.Controls
			g.Add <IButton> (() => new ButtonHandler ());
			g.Add <ICheckBox> (() => new CheckBoxHandler ());
			g.Add <IComboBox> (() => new ComboBoxHandler ());
			g.Add <IDateTimePicker> (() => new DateTimePickerHandler ());
			g.Add <IDrawable> (() => new DrawableHandler ());
			g.Add <IGridColumn> (() => new GridColumnHandler ());
			g.Add <IGridView> (() => new GridViewHandler ());
			g.Add <IGroupBox> (() => new GroupBoxHandler ());
			g.Add <IImageView> (() => new ImageViewHandler ());
			g.Add <ILabel> (() => new LabelHandler ());
			g.Add <IListBox> (() => new ListBoxHandler ());
			g.Add <INumericUpDown> (() => new NumericUpDownHandler ());
			g.Add <IPanel> (() => new PanelHandler ());
			g.Add <IPasswordBox> (() => new PasswordBoxHandler ());
			g.Add <IProgressBar> (() => new ProgressBarHandler ());
			g.Add <IRadioButton> (() => new RadioButtonHandler ());
			g.Add <IScrollable> (() => new ScrollableHandler ());
			g.Add <ISlider> (() => new SliderHandler ());
			g.Add <ISplitter> (() => new SplitterHandler ());
			g.Add <ITabControl> (() => new TabControlHandler ());
			g.Add <ITabPage> (() => new TabPageHandler ());
			g.Add <ITextArea> (() => new TextAreaHandler ());
			g.Add <ITextBox> (() => new TextBoxHandler ());
			g.Add <ITreeGridView> (() => new TreeGridViewHandler ());
			g.Add <ITreeView> (() => new TreeViewHandler ());
			g.Add <IWebView> (() => new WebViewHandler ());
			
			// Forms.Menu
			g.Add <ICheckMenuItem> (() => new CheckMenuItemHandler ());
			g.Add <IContextMenu> (() => new ContextMenuHandler ());
			g.Add <IImageMenuItem> (() => new ImageMenuItemHandler ());
			g.Add <IMenuBar> (() => new MenuBarHandler ());
			g.Add <IRadioMenuItem> (() => new RadioMenuItemHandler ());
			g.Add <ISeparatorMenuItem> (() => new SeparatorMenuItemHandler ());
			
			// Forms.Printing
			g.Add <IPrintDialog> (() => new PrintDialogHandler ());
			g.Add <IPrintDocument> (() => new PrintDocumentHandler ());
			g.Add <IPrintSettings> (() => new PrintSettingsHandler ());
			
			// Forms.ToolBar
			g.Add <ICheckToolBarButton> (() => new CheckToolBarButtonHandler ());
			g.Add <ISeparatorToolBarItem> (() => new SeparatorToolBarItemHandler ());
			g.Add <IToolBarButton> (() => new ToolBarButtonHandler ());
			g.Add <IToolBar> (() => new ToolBarHandler ());
			
			// Forms
			g.Add <IApplication> (() => new ApplicationHandler ());
			g.Add <IClipboard> (() => new ClipboardHandler ());
			g.Add <IColorDialog> (() => new ColorDialogHandler ());
			g.Add <ICursor> (() => new CursorHandler ());
			g.Add <IDialog> (() => new DialogHandler ());
			g.Add <IDockLayout> (() => new DockLayoutHandler ());
			g.Add <IFontDialog> (() => new FontDialogHandler ());
			g.Add <IForm> (() => new FormHandler ());
			g.Add <IMessageBox> (() => new MessageBoxHandler ());
			g.Add <IOpenFileDialog> (() => new OpenFileDialogHandler ());
			g.Add <IPixelLayout> (() => new PixelLayoutHandler ());
			g.Add <ISaveFileDialog> (() => new SaveFileDialogHandler ());
			g.Add <ISelectFolderDialog> (() => new SelectFolderDialogHandler ());
			g.Add <ITableLayout> (() => new TableLayoutHandler ());
			g.Add <IUITimer> (() => new UITimerHandler ());
			
			// IO
			g.Add <ISystemIcons> (() => new SystemIconsHandler ());

			// General
			g.Add <IEtoEnvironment> (() => new EtoEnvironmentHandler ());
		}

		public override IDisposable ThreadStart ()
		{
			return new NSAutoreleasePool ();
		}
        public static RectangleF Convert(System.Drawing.RectangleF rect)
        {
            return new RectangleF(rect.X, rect.Y, rect.Width, rect.Height);
        }

		
        public static System.Drawing.RectangleF Convert(RectangleF rect)
        {
            return new System.Drawing.RectangleF(rect.X, rect.Y, rect.Width, rect.Height);
        }
		
        public static System.Drawing.PointF Convert(PointF point)
        {
            return new System.Drawing.PointF(point.X, point.Y);
        }

        public static PointF Convert(System.Drawing.PointF point)
        {
            return new PointF(point.X, point.Y);
        }
		
<<<<<<< HEAD
=======

>>>>>>> 96b3b80f
        internal static SD.PointF[] Convert(PointF[] points)
        {
            var result =
                new SD.PointF[points.Length];

            for (var i = 0;
                i < points.Length;
                ++i)
            {
                var p = points[i];
                result[i] =
                    new SD.PointF(p.X, p.Y);
            }

            return result;
        }

<<<<<<< HEAD
#if FIX
		internal static Matrix Convert(
	CGAffineTransform t)
		{
			return Matrix.Create(
				t.xx,
				t.yx,
				t.xy,
				t.yy,
				t.x0,
				t.y0);
		}

        internal static CGAffineTransform Convert(
            Matrix m)
        {
            var e = m.Elements;

            return new CGAffineTransform(
                e[0],
                e[1],
                e[2],
                e[3],
                e[4],
                e[5]);
        }
#endif
=======
>>>>>>> 96b3b80f
    }
}<|MERGE_RESOLUTION|>--- conflicted
+++ resolved
@@ -33,33 +33,20 @@
 		public static void AddTo(Eto.Generator g)
 		{
 			// Drawing
-<<<<<<< HEAD
 			g.Add <IBitmap> (() => new BitmapHandler ());
 			g.Add <IFontFamily> (() => new FontFamilyHandler ());
 			g.Add <IFont> (() => new FontHandler ());
 			g.Add <IFonts> (() => new FontsHandler ());
 			g.Add <IGraphics> (() => new GraphicsHandler ());
-			g.Add <IGraphicsPath> (() => new GraphicsPathHandler ());
+			g.Add <IGraphicsPathHandler> (() => new GraphicsPathHandler ());
 			g.Add <IIcon> (() => new IconHandler ());
 			g.Add <IIndexedBitmap> (() => new IndexedBitmapHandler ());
 			g.Add <IMatrixHandler> (() => new MatrixHandler ());
-			
-=======
-			Add <IBitmap> (() => new BitmapHandler ());
-			Add <IFontFamily> (() => new FontFamilyHandler ());
-			Add <IFont> (() => new FontHandler ());
-			Add <IFonts> (() => new FontsHandler ());
-			Add <IGraphics> (() => new GraphicsHandler ());
-			Add <IGraphicsPathHandler> (() => new GraphicsPathHandler ());
-			Add <IIcon> (() => new IconHandler ());
-			Add <IIndexedBitmap> (() => new IndexedBitmapHandler ());
-			Add <IMatrixHandler> (() => new MatrixHandler ());
 			Add <IPen> (() => new PenHandler ());
 			Add <ISolidBrush> (() => new SolidBrushHandler ());
 			Add <ITextureBrush> (() => new TextureBrushHandler ());
 			Add<ILinearGradientBrush> (() => new LinearGradientBrushHandler ());
 
->>>>>>> 96b3b80f
 			// Forms.Cells
 			g.Add <ICheckBoxCell> (() => new CheckBoxCellHandler ());
 			g.Add <IComboBoxCell> (() => new ComboBoxCellHandler ());
@@ -163,10 +150,6 @@
             return new PointF(point.X, point.Y);
         }
 		
-<<<<<<< HEAD
-=======
-
->>>>>>> 96b3b80f
         internal static SD.PointF[] Convert(PointF[] points)
         {
             var result =
@@ -184,7 +167,6 @@
             return result;
         }
 
-<<<<<<< HEAD
 #if FIX
 		internal static Matrix Convert(
 	CGAffineTransform t)
@@ -198,21 +180,6 @@
 				t.y0);
 		}
 
-        internal static CGAffineTransform Convert(
-            Matrix m)
-        {
-            var e = m.Elements;
-
-            return new CGAffineTransform(
-                e[0],
-                e[1],
-                e[2],
-                e[3],
-                e[4],
-                e[5]);
-        }
 #endif
-=======
->>>>>>> 96b3b80f
     }
 }