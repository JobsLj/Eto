using System;
using swc = System.Windows.Controls;
using sw = System.Windows;
using swd = System.Windows.Data;
using swa = System.Windows.Automation;
using swm = System.Windows.Media;
using Eto.Forms;
using System.Collections;
using System.Collections.Generic;
using Eto.Drawing;

namespace Eto.Wpf.Forms.Controls
{
	public class ComboBoxHandler : WpfControl<ComboBoxHandler.EtoComboBox, ComboBox, ComboBox.ICallback>, ComboBox.IHandler
	{
		IEnumerable<object> store;
		bool editable;

		public class EtoComboBox : swc.ComboBox
		{
			int? _selected;

			public EtoComboBox()
			{
				Loaded += ComboBoxEx_Loaded;
			}

			public override void OnApplyTemplate()
			{
				base.OnApplyTemplate();

				_selected = SelectedIndex;
				SelectedIndex = -1;
			}

			protected override void OnSelectionChanged(swc.SelectionChangedEventArgs e)
			{
				if (_selected == null)
					base.OnSelectionChanged(e);
			}

			protected override void OnItemsChanged(System.Collections.Specialized.NotifyCollectionChangedEventArgs e)
			{
				base.OnItemsChanged(e);
				if (IsLoaded)
				{
					InvalidateMeasure();
				}
			}

			void ComboBoxEx_Loaded(object sender, sw.RoutedEventArgs e)
			{
				if (_selected != null)
				{
					SelectedIndex = _selected.Value;
					_selected = null;
				}
			}

			protected override sw.Size MeasureOverride(sw.Size constraint)
			{
				var size = base.MeasureOverride(constraint);
				var popup = (swc.Primitives.Popup)GetTemplateChild("PART_Popup");
				popup.Child.Measure(Conversions.PositiveInfinitySize); // force generating containers
				if (ItemContainerGenerator.Status == swc.Primitives.GeneratorStatus.ContainersGenerated)
				{
					double maxWidth = 0;
					foreach (var item in Items)
					{
						var comboBoxItem = (swc.ComboBoxItem)ItemContainerGenerator.ContainerFromItem(item);
						comboBoxItem.Measure(Conversions.PositiveInfinitySize);
						maxWidth = Math.Max(maxWidth, comboBoxItem.DesiredSize.Width);
					}
					var toggle = GetTemplateChild("toggleButton") as sw.UIElement;
					if (toggle != null)
						maxWidth += toggle.DesiredSize.Width; // add room for the toggle button
					else
						maxWidth += 20; // windows 7 doesn't name the toggle button, so hack it
					size.Width = Math.Max(maxWidth, size.Width);
				}
				return size;
			}
		}

		public ComboBoxHandler()
		{
			Control = new EtoComboBox();
			Control.SelectionChanged += delegate
			{
				Callback.OnSelectedIndexChanged(Widget, EventArgs.Empty);
			};
			CreateTemplate();
		}

		public void Create(bool isEditable)
		{
			editable = isEditable;
			Control.IsEditable = editable;
		}

		public override bool UseMousePreview { get { return true; } }

		public override bool UseKeyPreview { get { return true; } }


		public IEnumerable<object> DataStore
		{
			get { return store; }
			set
			{
				store = value;
				Control.ItemsSource = store;
			}
		}

		public int SelectedIndex
		{
			get { return Control.SelectedIndex; }
			set { Control.SelectedIndex = value; }
		}

<<<<<<< HEAD
		public string Text
		{
			get
			{
				return editable ? Control.Text : "";
			}
			set
			{
				if (editable && value != null)
				{
					Control.Text = value;
				}
			}
		}
=======
		public override Color BackgroundColor
		{
			get
			{
				var border = Control.FindChild<swc.Border>();
				return border != null ? border.Background.ToEtoColor() : base.BackgroundColor;
			}
			set
			{
				var border = Control.FindChild<swc.Border>();
				if (border != null)
				{
					border.Background = value.ToWpfBrush(border.Background);
				}
			}
		}

		public override Color TextColor
		{
			get
			{
				var block = Control.FindChild<swc.TextBlock>();
				return block != null ? block.Foreground.ToEtoColor() : base.TextColor;
			}
			set
			{
				var block = Control.FindChild<swc.TextBlock>();
				if (block != null)
					block.Foreground = value.ToWpfBrush();
				else
					base.TextColor = value;
			}
		}

		void CreateTemplate()
		{
			var template = new sw.DataTemplate();
			template.VisualTree = new WpfTextBindingBlock(() => Widget.TextBinding, setMargin: false);
			Control.ItemTemplate = template;
		}
>>>>>>> 8f2751a4
	}
}<|MERGE_RESOLUTION|>--- conflicted
+++ resolved
@@ -119,7 +119,6 @@
 			set { Control.SelectedIndex = value; }
 		}
 
-<<<<<<< HEAD
 		public string Text
 		{
 			get
@@ -134,7 +133,7 @@
 				}
 			}
 		}
-=======
+
 		public override Color BackgroundColor
 		{
 			get
@@ -175,6 +174,5 @@
 			template.VisualTree = new WpfTextBindingBlock(() => Widget.TextBinding, setMargin: false);
 			Control.ItemTemplate = template;
 		}
->>>>>>> 8f2751a4
 	}
 }