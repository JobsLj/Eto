<<<<<<< HEAD
using System;
using SD = System.Drawing;
using SWF = System.Windows.Forms;
using Eto.Forms;
using Eto.Drawing;

namespace Eto.Platform.Windows
{
	
	public abstract class WindowsContainer<T, W> : WindowsControl<T, W>, IContainer
		where T: System.Windows.Forms.Control
		where W: Container
	{
		Size? minimumSize;

		protected IWindowsLayout WindowsLayout
		{
			get { return Widget.Layout != null && Widget.Layout.InnerLayout != null ? Widget.Layout.InnerLayout.Handler as IWindowsLayout : null; }
		}

		protected bool SkipLayoutScale { get; set; }

		public override Size DesiredSize
		{
			get
			{
				var size = this.MinimumSize ?? Size.Empty;
				var layout = WindowsLayout;

				if (layout != null)
				{
					if (!SkipLayoutScale)
						size = Size.Max (layout.DesiredSize, size);
				}

				size = Size.Max (base.DesiredSize, size);
				return size;
			}
		}

		public override void SetScale (bool xscale, bool yscale)
		{
			if (!SkipLayoutScale)
			{
				var layout = WindowsLayout;

				if (layout != null)
					layout.SetScale (xscale, yscale);
			}
			base.SetScale (xscale, yscale);
		}
		
		public Size? MinimumSize {
			get { return minimumSize; }
			set {
				minimumSize = value;
				this.Control.MinimumSize = Generator.Convert (value ?? Size.Empty);
			}
		}


		public virtual SWF.Control ContentContainer
		{
			get { return (SWF.Control)this.Control; }
		}

		public object ContainerObject
		{
			get { return this.ContentContainer; }
		}

		public override Size ClientSize
		{
			get	{ return new Size(ContentContainer.ClientSize.Width, ContentContainer.ClientSize.Height); }
			set { base.ClientSize = value; }
		}

		
		public override void SuspendLayout ()
		{
			base.SuspendLayout ();
			if (Widget.Layout != null)
			{
				var layout = Widget.Layout.Handler as IWindowsLayout;
				if (layout != null)
				{
					var control = layout.LayoutObject as SWF.Control;
					if (control != null)
					{
						control.SuspendLayout ();
					}
				}
				
			}
		}
		
		public override void ResumeLayout ()
		{
			base.ResumeLayout ();
			if (Widget.Layout != null)
			{
				var layout = Widget.Layout.Handler as IWindowsLayout;
				if (layout != null)
				{
					var control = layout.LayoutObject as SWF.Control;
					if (control != null)
					{
						control.ResumeLayout ();
					}
				}
				
			}
		}

		public override void SetLayout (Layout layout)
		{
			base.SetLayout (layout);

			SWF.Control control = ((IWindowsLayout)layout.Handler).LayoutObject as SWF.Control;
			if (control != null)
			{
				control.Dock = SWF.DockStyle.Fill;
				((SWF.Control)ContainerObject).Controls.Add(control);
			}
		}
	}
}
=======
using System;
using SD = System.Drawing;
using SWF = System.Windows.Forms;
using Eto.Forms;
using Eto.Drawing;

namespace Eto.Platform.Windows
{
	
	public abstract class WindowsContainer<T, W> : WindowsControl<T, W>, IContainer
		where T: System.Windows.Forms.Control
		where W: Container
	{
		Size? minimumSize;

		protected IWindowsLayout WindowsLayout
		{
			get { return Widget.Layout != null && Widget.Layout.InnerLayout != null ? Widget.Layout.InnerLayout.Handler as IWindowsLayout : null; }
		}

		protected bool SkipLayoutScale { get; set; }

		public override Size DesiredSize
		{
			get
			{
				var size = Size.Empty;
				var layout = WindowsLayout;

				if (layout != null)
					size = Size.Max (layout.DesiredSize, size);

				var desired = base.DesiredSize;
				if (desired.Width >= 0)
					size.Width = desired.Width;
				if (desired.Height >= 0)
					size.Height = desired.Height;
				if (this.MinimumSize != null)
					size = Size.Max (this.MinimumSize.Value, size);
				return size;
			}
		}

		public override void SetScale (bool xscale, bool yscale)
		{
			if (!SkipLayoutScale)
			{
				var layout = WindowsLayout;

				if (layout != null)
					layout.SetScale (xscale, yscale);
			}
			base.SetScale (xscale, yscale);
		}
		
		public Size? MinimumSize {
			get { return minimumSize; }
			set {
				minimumSize = value;
				this.Control.MinimumSize = (value ?? Size.Empty).ToSD ();
			}
		}


		public virtual SWF.Control ContentContainer
		{
			get { return (SWF.Control)this.Control; }
		}

		public object ContainerObject
		{
			get { return this.ContentContainer; }
		}

		public override Size ClientSize
		{
			get	{ return new Size(ContentContainer.ClientSize.Width, ContentContainer.ClientSize.Height); }
			set { base.ClientSize = value; }
		}

		
		public override void SuspendLayout ()
		{
			base.SuspendLayout ();
			if (Widget.Layout != null)
			{
				var layout = Widget.Layout.Handler as IWindowsLayout;
				if (layout != null)
				{
					var control = layout.LayoutObject as SWF.Control;
					if (control != null)
					{
						control.SuspendLayout ();
					}
				}
				
			}
		}
		
		public override void ResumeLayout ()
		{
			base.ResumeLayout ();
			if (Widget.Layout != null)
			{
				var layout = Widget.Layout.Handler as IWindowsLayout;
				if (layout != null)
				{
					var control = layout.LayoutObject as SWF.Control;
					if (control != null)
					{
						control.ResumeLayout ();
					}
				}
				
			}
		}

		public override void SetLayout (Layout layout)
		{
			base.SetLayout (layout);

			SWF.Control control = ((IWindowsLayout)layout.Handler).LayoutObject as SWF.Control;
			if (control != null)
			{
				control.Dock = SWF.DockStyle.Fill;
				((SWF.Control)ContainerObject).Controls.Add(control);
			}
		}
	}
}
>>>>>>> cff29a2c
<|MERGE_RESOLUTION|>--- conflicted
+++ resolved
@@ -1,260 +1,130 @@
-<<<<<<< HEAD
-using System;
-using SD = System.Drawing;
-using SWF = System.Windows.Forms;
-using Eto.Forms;
-using Eto.Drawing;
-
-namespace Eto.Platform.Windows
-{
-	
-	public abstract class WindowsContainer<T, W> : WindowsControl<T, W>, IContainer
-		where T: System.Windows.Forms.Control
-		where W: Container
-	{
-		Size? minimumSize;
-
-		protected IWindowsLayout WindowsLayout
-		{
-			get { return Widget.Layout != null && Widget.Layout.InnerLayout != null ? Widget.Layout.InnerLayout.Handler as IWindowsLayout : null; }
-		}
-
-		protected bool SkipLayoutScale { get; set; }
-
-		public override Size DesiredSize
-		{
-			get
-			{
-				var size = this.MinimumSize ?? Size.Empty;
-				var layout = WindowsLayout;
-
-				if (layout != null)
-				{
-					if (!SkipLayoutScale)
-						size = Size.Max (layout.DesiredSize, size);
-				}
-
-				size = Size.Max (base.DesiredSize, size);
-				return size;
-			}
-		}
-
-		public override void SetScale (bool xscale, bool yscale)
-		{
-			if (!SkipLayoutScale)
-			{
-				var layout = WindowsLayout;
-
-				if (layout != null)
-					layout.SetScale (xscale, yscale);
-			}
-			base.SetScale (xscale, yscale);
-		}
-		
-		public Size? MinimumSize {
-			get { return minimumSize; }
-			set {
-				minimumSize = value;
-				this.Control.MinimumSize = Generator.Convert (value ?? Size.Empty);
-			}
-		}
-
-
-		public virtual SWF.Control ContentContainer
-		{
-			get { return (SWF.Control)this.Control; }
-		}
-
-		public object ContainerObject
-		{
-			get { return this.ContentContainer; }
-		}
-
-		public override Size ClientSize
-		{
-			get	{ return new Size(ContentContainer.ClientSize.Width, ContentContainer.ClientSize.Height); }
-			set { base.ClientSize = value; }
-		}
-
-		
-		public override void SuspendLayout ()
-		{
-			base.SuspendLayout ();
-			if (Widget.Layout != null)
-			{
-				var layout = Widget.Layout.Handler as IWindowsLayout;
-				if (layout != null)
-				{
-					var control = layout.LayoutObject as SWF.Control;
-					if (control != null)
-					{
-						control.SuspendLayout ();
-					}
-				}
-				
-			}
-		}
-		
-		public override void ResumeLayout ()
-		{
-			base.ResumeLayout ();
-			if (Widget.Layout != null)
-			{
-				var layout = Widget.Layout.Handler as IWindowsLayout;
-				if (layout != null)
-				{
-					var control = layout.LayoutObject as SWF.Control;
-					if (control != null)
-					{
-						control.ResumeLayout ();
-					}
-				}
-				
-			}
-		}
-
-		public override void SetLayout (Layout layout)
-		{
-			base.SetLayout (layout);
-
-			SWF.Control control = ((IWindowsLayout)layout.Handler).LayoutObject as SWF.Control;
-			if (control != null)
-			{
-				control.Dock = SWF.DockStyle.Fill;
-				((SWF.Control)ContainerObject).Controls.Add(control);
-			}
-		}
-	}
-}
-=======
-using System;
-using SD = System.Drawing;
-using SWF = System.Windows.Forms;
-using Eto.Forms;
-using Eto.Drawing;
-
-namespace Eto.Platform.Windows
-{
-	
-	public abstract class WindowsContainer<T, W> : WindowsControl<T, W>, IContainer
-		where T: System.Windows.Forms.Control
-		where W: Container
-	{
-		Size? minimumSize;
-
-		protected IWindowsLayout WindowsLayout
-		{
-			get { return Widget.Layout != null && Widget.Layout.InnerLayout != null ? Widget.Layout.InnerLayout.Handler as IWindowsLayout : null; }
-		}
-
-		protected bool SkipLayoutScale { get; set; }
-
-		public override Size DesiredSize
-		{
-			get
-			{
-				var size = Size.Empty;
-				var layout = WindowsLayout;
-
-				if (layout != null)
-					size = Size.Max (layout.DesiredSize, size);
-
-				var desired = base.DesiredSize;
-				if (desired.Width >= 0)
-					size.Width = desired.Width;
-				if (desired.Height >= 0)
-					size.Height = desired.Height;
-				if (this.MinimumSize != null)
-					size = Size.Max (this.MinimumSize.Value, size);
-				return size;
-			}
-		}
-
-		public override void SetScale (bool xscale, bool yscale)
-		{
-			if (!SkipLayoutScale)
-			{
-				var layout = WindowsLayout;
-
-				if (layout != null)
-					layout.SetScale (xscale, yscale);
-			}
-			base.SetScale (xscale, yscale);
-		}
-		
-		public Size? MinimumSize {
-			get { return minimumSize; }
-			set {
-				minimumSize = value;
-				this.Control.MinimumSize = (value ?? Size.Empty).ToSD ();
-			}
-		}
-
-
-		public virtual SWF.Control ContentContainer
-		{
-			get { return (SWF.Control)this.Control; }
-		}
-
-		public object ContainerObject
-		{
-			get { return this.ContentContainer; }
-		}
-
-		public override Size ClientSize
-		{
-			get	{ return new Size(ContentContainer.ClientSize.Width, ContentContainer.ClientSize.Height); }
-			set { base.ClientSize = value; }
-		}
-
-		
-		public override void SuspendLayout ()
-		{
-			base.SuspendLayout ();
-			if (Widget.Layout != null)
-			{
-				var layout = Widget.Layout.Handler as IWindowsLayout;
-				if (layout != null)
-				{
-					var control = layout.LayoutObject as SWF.Control;
-					if (control != null)
-					{
-						control.SuspendLayout ();
-					}
-				}
-				
-			}
-		}
-		
-		public override void ResumeLayout ()
-		{
-			base.ResumeLayout ();
-			if (Widget.Layout != null)
-			{
-				var layout = Widget.Layout.Handler as IWindowsLayout;
-				if (layout != null)
-				{
-					var control = layout.LayoutObject as SWF.Control;
-					if (control != null)
-					{
-						control.ResumeLayout ();
-					}
-				}
-				
-			}
-		}
-
-		public override void SetLayout (Layout layout)
-		{
-			base.SetLayout (layout);
-
-			SWF.Control control = ((IWindowsLayout)layout.Handler).LayoutObject as SWF.Control;
-			if (control != null)
-			{
-				control.Dock = SWF.DockStyle.Fill;
-				((SWF.Control)ContainerObject).Controls.Add(control);
-			}
-		}
-	}
-}
->>>>>>> cff29a2c
+using System;
+using SD = System.Drawing;
+using SWF = System.Windows.Forms;
+using Eto.Forms;
+using Eto.Drawing;
+
+namespace Eto.Platform.Windows
+{
+	
+	public abstract class WindowsContainer<T, W> : WindowsControl<T, W>, IContainer
+		where T: System.Windows.Forms.Control
+		where W: Container
+	{
+		Size? minimumSize;
+
+		protected IWindowsLayout WindowsLayout
+		{
+			get { return Widget.Layout != null && Widget.Layout.InnerLayout != null ? Widget.Layout.InnerLayout.Handler as IWindowsLayout : null; }
+		}
+
+		protected bool SkipLayoutScale { get; set; }
+
+		public override Size DesiredSize
+		{
+			get
+			{
+				var size = Size.Empty;
+				var layout = WindowsLayout;
+
+				if (layout != null)
+					size = Size.Max (layout.DesiredSize, size);
+
+				var desired = base.DesiredSize;
+				if (desired.Width >= 0)
+					size.Width = desired.Width;
+				if (desired.Height >= 0)
+					size.Height = desired.Height;
+				if (this.MinimumSize != null)
+					size = Size.Max (this.MinimumSize.Value, size);
+				return size;
+			}
+		}
+
+		public override void SetScale (bool xscale, bool yscale)
+		{
+			if (!SkipLayoutScale)
+			{
+				var layout = WindowsLayout;
+
+				if (layout != null)
+					layout.SetScale (xscale, yscale);
+			}
+			base.SetScale (xscale, yscale);
+		}
+		
+		public Size? MinimumSize {
+			get { return minimumSize; }
+			set {
+				minimumSize = value;
+				this.Control.MinimumSize = (value ?? Size.Empty).ToSD ();
+			}
+		}
+
+
+		public virtual SWF.Control ContentContainer
+		{
+			get { return (SWF.Control)this.Control; }
+		}
+
+		public object ContainerObject
+		{
+			get { return this.ContentContainer; }
+		}
+
+		public override Size ClientSize
+		{
+			get	{ return new Size(ContentContainer.ClientSize.Width, ContentContainer.ClientSize.Height); }
+			set { base.ClientSize = value; }
+		}
+
+		
+		public override void SuspendLayout ()
+		{
+			base.SuspendLayout ();
+			if (Widget.Layout != null)
+			{
+				var layout = Widget.Layout.Handler as IWindowsLayout;
+				if (layout != null)
+				{
+					var control = layout.LayoutObject as SWF.Control;
+					if (control != null)
+					{
+						control.SuspendLayout ();
+					}
+				}
+				
+			}
+		}
+		
+		public override void ResumeLayout ()
+		{
+			base.ResumeLayout ();
+			if (Widget.Layout != null)
+			{
+				var layout = Widget.Layout.Handler as IWindowsLayout;
+				if (layout != null)
+				{
+					var control = layout.LayoutObject as SWF.Control;
+					if (control != null)
+					{
+						control.ResumeLayout ();
+					}
+				}
+				
+			}
+		}
+
+		public override void SetLayout (Layout layout)
+		{
+			base.SetLayout (layout);
+
+			SWF.Control control = ((IWindowsLayout)layout.Handler).LayoutObject as SWF.Control;
+			if (control != null)
+			{
+				control.Dock = SWF.DockStyle.Fill;
+				((SWF.Control)ContainerObject).Controls.Add(control);
+			}
+		}
+	}
+}