--- conflicted
+++ resolved
@@ -12,7 +12,8 @@
 		double offset = 0.5;
 		double inverseoffset = 0;
 		PixelOffsetMode pixelOffsetMode = PixelOffsetMode.None;
-<<<<<<< HEAD
+		RectangleF? clipBounds;
+		IGraphicsPath clipPath;
 #if GTK2
 		Gdk.Drawable drawable;
 
@@ -23,12 +24,9 @@
 			this.Control = Gdk.CairoHelper.Create (drawable);
 		}
 #else
-		Gdk.Window drawable;
-
 		public GraphicsHandler (Gtk.Widget widget, Gdk.Window drawable)
 		{
 			this.widget = widget;
-			this.drawable = drawable;
 			this.Control = Gdk.CairoHelper.Create (drawable);
 		}
 #endif
@@ -38,11 +36,6 @@
 			this.Control = context;
 			this.pangoContext = pangoContext;
 		}
-=======
-		RectangleF? clipBounds;
-		IGraphicsPath clipPath;
-
->>>>>>> 2e966828
 
 		public PixelOffsetMode PixelOffsetMode
 		{
@@ -282,9 +275,17 @@
 			((IImageHandler)image.Handler).DrawImage (this, source, destination);
 		}
 
+		Pango.Layout CreateLayout ()
+		{
+			if (PangoContext != null)
+				return new Pango.Layout (PangoContext);
+			else
+				return Pango.CairoHelper.CreateLayout (Control);
+		}
+
 		public void DrawText (Font font, Color color, float x, float y, string text)
 		{
-			using (var layout = new Pango.Layout (PangoContext)) {
+			using (var layout = CreateLayout ()) {
 				layout.FontDescription = ((FontHandler)font.Handler).Control;
 				layout.SetText (text);
 				Control.Save ();
@@ -298,7 +299,7 @@
 
 		public SizeF MeasureString (Font font, string text)
 		{
-			using (var layout = new Pango.Layout (PangoContext)) {
+			using (var layout = CreateLayout ()) {
 				layout.FontDescription = ((FontHandler)font.Handler).Control;
 				layout.SetText (text);
 				int width, height;
