using System;
using System.Collections.Generic;
using System.Text;

namespace Eto.Drawing
{
	/// <summary>
	/// Enumeration of the different system fonts for a <see cref="Font"/>
	/// </summary>
	/// <remarks>
	/// This is useful when you want to use a font that is the same as standard UI elements.
	/// </remarks>
	public enum SystemFont
	{
		/// <summary>
		/// Default system font
		/// </summary>
		Default,

		/// <summary>
		/// Default system font in BOLD
		/// </summary>
		Bold,

		/// <summary>
		/// Default label font
		/// </summary>
		Label
#if DESKTOP
		,

		/// <summary>
		/// Default title bar font (window title)
		/// </summary>
		TitleBar,

		/// <summary>
		/// Default tool top font
		/// </summary>
		ToolTip,

		/// <summary>
		/// Default menu bar font
		/// </summary>
		MenuBar,

		/// <summary>
		/// Default font for items in a menu
		/// </summary>
		Menu,

		/// <summary>
		/// Default font for message boxes
		/// </summary>
		Message,

		/// <summary>
		/// Default font for palette dialogs
		/// </summary>
		Palette,

		/// <summary>
		/// Default font for status bars
		/// </summary>
		StatusBar
#endif
	}
	
	/// <summary>
	/// Syles for a <see cref="Font"/>
	/// </summary>
	[Flags]
	public enum FontStyle
	{
		/// <summary>
		/// Normal font style that is neither bold or italic
		/// </summary>
		Normal = 0,

		/// <summary>
		/// Bold font style
		/// </summary>
		Bold = 1 << 0,

		/// <summary>
		/// Italic font style
		/// </summary>
		Italic = 1 << 1,

        /// <summary>
        /// Underline font style
        /// </summary>
        Underline = 1 << 2,

        /// <summary>
        /// Strikeout font style
        /// </summary>
        Strikeout = 1 << 3,

	}
	
	/// <summary>
	/// Platform handler for the <see cref="Font"/> class
	/// </summary>
	public interface IFont : IInstanceWidget
	{
		/// <summary>
		/// Creates a new font object
		/// </summary>
		/// <param name="family">Type of font family</param>
		/// <param name="sizeInPoints">Size of the font (in points)</param>
		/// <param name="style">Style of the font</param>
		void Create(FontFamily family, float sizeInPoints, FontStyle style);

		/// <summary>
		/// Creates a new font object with the specified <paramref name="systemFont"/> and optional size
		/// </summary>
		/// <param name="systemFont">System font to create</param>
		/// <param name="sizeInPoints">Size of font to use, or null to use the system font's default size</param>
		void Create(SystemFont systemFont, float? sizeInPoints);

		/// <summary>
		/// Creates a new font object with the specified <paramref name="typeface"/> and <paramref name="sizeInPoints"/>
		/// </summary>
		/// <param name="typeface">Typeface to specify the style (and family) of the font</param>
		/// <param name="sizeInPoints">Size of the font to create</param>
		void Create (FontTypeface typeface, float sizeInPoints);

		float XHeight { get; }
		
		float Ascent { get; }
		
		float Descent { get; }
		
		float LineHeight { get; }

		float Leading { get; }

		float Baseline { get; }

		/// <summary>
		/// Gets the size of the font in points
		/// </summary>
		float Size { get; }
		
		/// <summary>
		/// Gets the name of the family of this font
		/// </summary>
		string FamilyName { get; }

		/// <summary>
		/// Gets the style flags for this font
		/// </summary>
		/// <remarks>
		/// This does not represent all of the style properties of the font. Each <see cref="Typeface"/>
		/// has its own style relative to the font family.
		/// </remarks>
		FontStyle FontStyle { get; }

		/// <summary>
		/// Gets the family information for this font
		/// </summary>
		/// <remarks>
		/// This should always return an instance that represents the family of this font
		/// </remarks>
		FontFamily Family { get; }

		/// <summary>
		/// Gets the typeface information for this font
		/// </summary>
		/// <remarks>
		/// This should always return an instance that represents the typeface of this font
		/// </remarks>
		FontTypeface Typeface { get; }
	}

	/// <summary>
	/// Defines a format for text
	/// </summary>
	/// <remarks>
	/// A font is typically defined with a specified font family, with a given typeface.  Each typeface has certain characteristics
	/// that define the variation of the font family, for example Bold, or Italic.
	/// 
	/// You can get a list of <see cref="FontFamily"/> objects available in the current system using
	/// <see cref="Fonts.AvailableFontFamilies"/>, which can then be used to create an instance of a font.
	/// </remarks>
	public class Font : InstanceWidget
	{
		new IFont Handler { get { return (IFont)base.Handler; } }

		/// <summary>
		/// Creates a new instance of the Font class with a specified <paramref name="family"/>, <paramref name="size"/>, and <paramref name="style"/>
		/// </summary>
		/// <param name="family">Family of font to use</param>
		/// <param name="sizeInPoints">Size of the font, in points</param>
		/// <param name="style">Style of the font</param>
		public Font(string fontFamily, float sizeInPoints, FontStyle style = FontStyle.Normal, Generator generator = null)
			: base(generator, typeof(IFont))
		{
			Handler.Create (new FontFamily(fontFamily), sizeInPoints, style);
		}

		/// <summary>
		/// Creates a new instance of the Font class with a specified <paramref name="family"/>, <paramref name="sizeInPoints"/>, and <paramref name="style"/>
		/// </summary>
		/// <param name="generator">Generator to create the font for</param>
		/// <param name="family">Family of font to use</param>
		/// <param name="sizeInPoints">Size of the font, in points</param>
		/// <param name="style">Style of the font</param>
		public Font(FontFamily family, float sizeInPoints, FontStyle style = FontStyle.Normal, Generator generator = null)
			: base(generator, typeof(IFont))
		{
			Handler.Create(family, sizeInPoints, style);
		}

		/// <summary>
		/// Creates a new instance of the Font class with a specified <paramref name="systemFont"/> and optional custom <paramref name="sizeInPoints"/>
		/// </summary>
		/// <remarks>
		/// The system fonts are the same fonts that the standard UI of each platform use for particular areas
		/// given the <see cref="SystemFont"/> enumeration.
		/// </remarks>
		/// <param name="generator">Generator to create the font for</param>
		/// <param name="systemFont">Type of system font to create</param>
		/// <param name="sizeInPoints">Optional size of the font, in points. If not specified, the default size of the system font is used</param>
		public Font(SystemFont systemFont, float? sizeInPoints = null, Generator generator = null)
			: base(generator, typeof(IFont))
		{
			Handler.Create(systemFont, sizeInPoints);
		}


		/// <summary>
		/// Initializes a new instance of the Font class with the specified <paramref name="typeface"/> and <paramref name="sizeInPoints"/>
		/// </summary>
		/// <param name="typeface">Typeface of the font to create</param>
		/// <param name="sizeInPoints">Size of the font in points</param>
		/// <param name="generator">Generator to create the font handler</param>
		public Font (FontTypeface typeface, float sizeInPoints, Generator generator = null)
			: base (generator, typeof (IFont))
		{
			Handler.Create (typeface, sizeInPoints);
		}

		/// <summary>
		/// Initializes a new instance of the Font class with the specified font <paramref name="handler"/>
		/// </summary>
		/// <remarks>
		/// Not intended to be used directly, this is used by each platform to pass back a font instance with a specific handler
		/// </remarks>
		/// <param name="generator">Generator of the handler</param>
		/// <param name="handler">Handler for the font</param>
		public Font (Generator generator, IFont handler)
			: base (generator, handler, true)
		{
		}

		/// <summary>
		/// Gets the name of the family of this font
		/// </summary>
		public string FamilyName
		{
			get { return Handler.FamilyName; }
		}

		/// <summary>
		/// Gets the style flags for this font
		/// </summary>
		/// <remarks>
		/// This does not represent all of the style properties of the font. Each <see cref="Typeface"/>
		/// has its own style relative to the font family.
		/// </remarks>
		public FontStyle FontStyle
		{
			get { return Handler.FontStyle; }
		}

		/// <summary>
		/// Gets the family information for this font
		/// </summary>
		public FontFamily Family
		{
			get { return Handler.Family; }
		}

		/// <summary>
		/// Gets the typeface information for this font
		/// </summary>
		public FontTypeface Typeface
		{
			get { return Handler.Typeface; }
		}
		
		public float XHeight
		{
			get { return Handler.XHeight; }
		}
		
		public float Ascent
		{
			get { return Handler.Ascent; }
		}
		
		public float Descent
		{
			get { return Handler.Descent; }
		}
		
		public float LineHeight
		{
			get { return Handler.LineHeight; }
		}

		public float Leading
		{
			get { return Handler.Leading; }
		}

		public float Baseline
		{
			get { return Handler.Baseline; }
		}

		/// <summary>
		/// Gets the size, in points, of this font
		/// </summary>
		public float Size
		{
			get { return Handler.Size; }
		}
		
		/// <summary>
		/// Gets a value indicating that this font has a bold style
		/// </summary>
		public bool Bold
		{
			get { return FontStyle.HasFlag (FontStyle.Bold); }
		}
		
		/// <summary>
		/// Gets a value indicating that this font has an italic style
		/// </summary>
		public bool Italic
		{
			get { return FontStyle.HasFlag (FontStyle.Italic); }
		}

        /// <summary>
        /// Gets a value indicating that this font has an underline style
        /// </summary>
        public bool Underline
        {
            get { return FontStyle.HasFlag(FontStyle.Underline); }
        }

        /// <summary>
        /// Gets a value indicating that this font has a strikeout style
        /// </summary>
        public bool Strikeout
        {
            get { return FontStyle.HasFlag(FontStyle.Strikeout); }
        }

<<<<<<< HEAD
        /// <summary>
        /// Gets a string representation of the font object
        /// </summary>
        /// <returns>String representation of the font object</returns>
        public override string ToString()
        {
            return string.Format("Family={0}, Typeface={1}, Size={2}pt, Style={3}", Family, Typeface, SizeInPoints, FontStyle);
        }

        #region Equals

        public override bool Equals(object obj)
        {
            var n = obj as Font;

            return
                n != null &&
                // this allows fonts from different generators
                // to be used within a single app
                object.ReferenceEquals(this.Generator, n.Generator) &&
                this.Family.Equals(n.Family) &&
                this.SizeInPixels.Equals(n.SizeInPixels) &&
                this.FontStyle.Equals(n.FontStyle);
        }

        public override int GetHashCode()
        {
            int result =
                (this.Family != null
                 ? this.Family.GetHashCode()
                 : 0)^
                (this.Generator != null
                 ? this.Generator.GetHashCode()
                 : 0) ^
                this.SizeInPixels.GetHashCode() ^
                this.FontStyle.GetHashCode();

            return result;
        }

        #endregion

        #region Static Methods

        private static Dictionary<string, string> TranslatedFontNames =
            new Dictionary<string, string>()
            {
                { "serif", "Times New Roman"},
                { "sans-serif", "Arial"},
                { "cursive", "Comic Sans MS"},
                { "fantasy", "Impact"},
                { "monospace", "Courier New"},
            };

        public static string TranslateFontFamily(
            string fontFamily)
        {
            var result = fontFamily;

            if (!TranslatedFontNames.TryGetValue(
                fontFamily,
                out result))
                result = fontFamily;

            return result;
        }

        public static Font ComputeFont(
            string fontFamily,
            FontStyle fontStyle,
            float fontSizePixels,
            ActualFontCache actualFontCache,
            Generator generator = null)
        {
            Font result = null;

            fontFamily = 
                string.IsNullOrEmpty(fontFamily) 
                ? "serif"
                : fontFamily;

            // Loop over a possible comma separated list of
            // font families
            var fontFamilies =
                fontFamily.Split(
                    new char[] { ',' },
                    StringSplitOptions.RemoveEmptyEntries);

            foreach (
                var singleFontFamily
                in fontFamilies)
            {
                var translatedFontFamily =
                    Font.TranslateFontFamily(
                        singleFontFamily);

                var fontKey =
                    new FontKey()
                    {
                        Generator =
                            generator,

                        FontFamily =
                            translatedFontFamily,

                        FontSizePixels =
                            fontSizePixels,

                        FontStyle =
                            fontStyle,
                    };

                if (actualFontCache == null ||
                    !actualFontCache.TryGetValue(
                        fontKey,
                        out result))
                {
                    result =
                        FontCache.GetFont(
                            translatedFontFamily,
                            fontSizePixels,
                            fontStyle,
                            generator);

                    if (result != null &&
                        actualFontCache != null)
                    {
                        actualFontCache[fontKey]
                            = result;
                    }
                }

                if (result != null)
                    break;
            }

            /// Always use a default font so that
            /// This function never returns null
            if (result == null)
                result =
                    FontCache.GetFont(
                        Font.TranslateFontFamily(
                            "serif"),
                        Font.DefaultFontSizePixels,
                        FontStyle.Normal,
                        generator);

            return result;
        }

        #endregion

        #region Constants
=======
		/// <summary>
		/// Gets a string representation of the font object
		/// </summary>
		/// <returns>String representation of the font object</returns>
		public override string ToString()
		{
			return string.Format("Family={0}, Typeface={1}, Size={2}pt, Style={3}", Family, Typeface, Size, FontStyle);
		}
>>>>>>> 00d00185

		public override bool Equals(object obj)
		{
			var font = obj as Font;

			return font != null
				&& object.ReferenceEquals(this.Generator, font.Generator)
				&& this.Family.Equals(font.Family)
				&& this.Size.Equals (font.Size)
				&& this.FontStyle.Equals(font.FontStyle);
		}

		public override int GetHashCode()
		{
			return this.FamilyName.GetHashCode () ^ this.Generator.GetHashCode () ^ this.Size.GetHashCode () ^ this.FontStyle.GetHashCode ();
		}
	}
}<|MERGE_RESOLUTION|>--- conflicted
+++ resolved
@@ -361,161 +361,6 @@
             get { return FontStyle.HasFlag(FontStyle.Strikeout); }
         }
 
-<<<<<<< HEAD
-        /// <summary>
-        /// Gets a string representation of the font object
-        /// </summary>
-        /// <returns>String representation of the font object</returns>
-        public override string ToString()
-        {
-            return string.Format("Family={0}, Typeface={1}, Size={2}pt, Style={3}", Family, Typeface, SizeInPoints, FontStyle);
-        }
-
-        #region Equals
-
-        public override bool Equals(object obj)
-        {
-            var n = obj as Font;
-
-            return
-                n != null &&
-                // this allows fonts from different generators
-                // to be used within a single app
-                object.ReferenceEquals(this.Generator, n.Generator) &&
-                this.Family.Equals(n.Family) &&
-                this.SizeInPixels.Equals(n.SizeInPixels) &&
-                this.FontStyle.Equals(n.FontStyle);
-        }
-
-        public override int GetHashCode()
-        {
-            int result =
-                (this.Family != null
-                 ? this.Family.GetHashCode()
-                 : 0)^
-                (this.Generator != null
-                 ? this.Generator.GetHashCode()
-                 : 0) ^
-                this.SizeInPixels.GetHashCode() ^
-                this.FontStyle.GetHashCode();
-
-            return result;
-        }
-
-        #endregion
-
-        #region Static Methods
-
-        private static Dictionary<string, string> TranslatedFontNames =
-            new Dictionary<string, string>()
-            {
-                { "serif", "Times New Roman"},
-                { "sans-serif", "Arial"},
-                { "cursive", "Comic Sans MS"},
-                { "fantasy", "Impact"},
-                { "monospace", "Courier New"},
-            };
-
-        public static string TranslateFontFamily(
-            string fontFamily)
-        {
-            var result = fontFamily;
-
-            if (!TranslatedFontNames.TryGetValue(
-                fontFamily,
-                out result))
-                result = fontFamily;
-
-            return result;
-        }
-
-        public static Font ComputeFont(
-            string fontFamily,
-            FontStyle fontStyle,
-            float fontSizePixels,
-            ActualFontCache actualFontCache,
-            Generator generator = null)
-        {
-            Font result = null;
-
-            fontFamily = 
-                string.IsNullOrEmpty(fontFamily) 
-                ? "serif"
-                : fontFamily;
-
-            // Loop over a possible comma separated list of
-            // font families
-            var fontFamilies =
-                fontFamily.Split(
-                    new char[] { ',' },
-                    StringSplitOptions.RemoveEmptyEntries);
-
-            foreach (
-                var singleFontFamily
-                in fontFamilies)
-            {
-                var translatedFontFamily =
-                    Font.TranslateFontFamily(
-                        singleFontFamily);
-
-                var fontKey =
-                    new FontKey()
-                    {
-                        Generator =
-                            generator,
-
-                        FontFamily =
-                            translatedFontFamily,
-
-                        FontSizePixels =
-                            fontSizePixels,
-
-                        FontStyle =
-                            fontStyle,
-                    };
-
-                if (actualFontCache == null ||
-                    !actualFontCache.TryGetValue(
-                        fontKey,
-                        out result))
-                {
-                    result =
-                        FontCache.GetFont(
-                            translatedFontFamily,
-                            fontSizePixels,
-                            fontStyle,
-                            generator);
-
-                    if (result != null &&
-                        actualFontCache != null)
-                    {
-                        actualFontCache[fontKey]
-                            = result;
-                    }
-                }
-
-                if (result != null)
-                    break;
-            }
-
-            /// Always use a default font so that
-            /// This function never returns null
-            if (result == null)
-                result =
-                    FontCache.GetFont(
-                        Font.TranslateFontFamily(
-                            "serif"),
-                        Font.DefaultFontSizePixels,
-                        FontStyle.Normal,
-                        generator);
-
-            return result;
-        }
-
-        #endregion
-
-        #region Constants
-=======
 		/// <summary>
 		/// Gets a string representation of the font object
 		/// </summary>
@@ -524,7 +369,6 @@
 		{
 			return string.Format("Family={0}, Typeface={1}, Size={2}pt, Style={3}", Family, Typeface, Size, FontStyle);
 		}
->>>>>>> 00d00185
 
 		public override bool Equals(object obj)
 		{
