--- conflicted
+++ resolved
@@ -11,24 +11,6 @@
     <RootNamespace>Eto</RootNamespace>
     <AssemblyName>Eto</AssemblyName>
   </PropertyGroup>
-<<<<<<< HEAD
-  <Import Condition="Exists('../../../Eto.Common.targets')" Project="../../../Eto.Common.targets" />
-  <PropertyGroup Condition=" '$(Configuration)|$(Platform)' == 'Release|AnyCPU' ">
-    <BaseAddress>285212672</BaseAddress>
-    <ConfigurationOverrideFile>
-    </ConfigurationOverrideFile>
-    <DefineConstants>TRACE;DESKTOP;XAML</DefineConstants>
-    <DocumentationFile>..\..\BuildOutput\Release\Eto.xml</DocumentationFile>
-    <FileAlignment>4096</FileAlignment>
-    <Optimize>true</Optimize>
-    <OutputPath>..\..\BuildOutput\Release\</OutputPath>
-    <RegisterForComInterop>False</RegisterForComInterop>
-    <RemoveIntegerChecks>False</RemoveIntegerChecks>
-    <WarningLevel>4</WarningLevel>
-    <DebugType>pdbonly</DebugType>
-    <GenerateDocumentation>true</GenerateDocumentation>
-    <DebugSymbols>true</DebugSymbols>
-=======
   <PropertyGroup>
     <FileAlignment>512</FileAlignment>
     <DebugSymbols>True</DebugSymbols>
@@ -36,35 +18,22 @@
     <WarningLevel>4</WarningLevel>
     <OutputRoot>..\..\..</OutputRoot>
     <LibrariesPath>..\..\Libraries</LibrariesPath>
->>>>>>> 2e966828
   </PropertyGroup>
   <PropertyGroup Condition=" '$(Configuration)|$(Platform)' == 'Debug|AnyCPU' ">
     <OutputPath>..\..\BuildOutput\Debug</OutputPath>
     <DefineConstants>TRACE;DEBUG;DESKTOP;XAML</DefineConstants>
-    <GenerateDocumentation>True</GenerateDocumentation>
+    <GenerateDocumentation>true</GenerateDocumentation>
     <DocumentationFile>..\..\BuildOutput\Debug\Eto.xml</DocumentationFile>
-<<<<<<< HEAD
-    <DebugSymbols>true</DebugSymbols>
-    <FileAlignment>4096</FileAlignment>
     <Optimize>false</Optimize>
-    <OutputPath>..\..\BuildOutput\Debug\</OutputPath>
-    <RegisterForComInterop>False</RegisterForComInterop>
-    <RemoveIntegerChecks>False</RemoveIntegerChecks>
-    <WarningLevel>4</WarningLevel>
-    <DebugType>full</DebugType>
-    <GenerateDocumentation>true</GenerateDocumentation>
-=======
-    <Optimize>False</Optimize>
     <DebugType>full</DebugType>
   </PropertyGroup>
   <PropertyGroup Condition=" '$(Configuration)|$(Platform)' == 'Release|AnyCPU' ">
     <OutputPath>..\..\BuildOutput\Release</OutputPath>
     <DefineConstants>TRACE;DESKTOP;XAML</DefineConstants>
-    <GenerateDocumentation>True</GenerateDocumentation>
+    <GenerateDocumentation>true</GenerateDocumentation>
     <DocumentationFile>..\..\BuildOutput\Release\Eto.xml</DocumentationFile>
-    <Optimize>True</Optimize>
+    <Optimize>true</Optimize>
     <DebugType>pdbonly</DebugType>
->>>>>>> 2e966828
   </PropertyGroup>
   <Import Condition="Exists('../../../Eto.Common.targets')" Project="../../../Eto.Common.targets" />
   <ItemGroup>
